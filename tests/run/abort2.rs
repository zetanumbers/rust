--- conflicted
+++ resolved
@@ -3,54 +3,13 @@
 // Run-time:
 //   status: signal
 
-<<<<<<< HEAD
-#![feature(auto_traits, lang_items, no_core, intrinsics, rustc_attrs)]
-#![allow(internal_features)]
-
-=======
 #![feature(no_core, start)]
->>>>>>> 499de70f
 #![no_std]
 #![no_core]
 #![no_main]
 
-<<<<<<< HEAD
-/*
- * Core
- */
-
-// Because we don't have core yet.
-#[lang = "sized"]
-pub trait Sized {}
-
-#[lang = "copy"]
-trait Copy {
-}
-
-impl Copy for isize {}
-
-#[lang = "receiver"]
-trait Receiver {
-}
-
-#[lang = "freeze"]
-pub(crate) unsafe auto trait Freeze {}
-
-mod intrinsics {
-    use super::Sized;
-
-    #[rustc_nounwind]
-    #[rustc_intrinsic]
-    pub fn abort() -> !;
-}
-
-/*
- * Code
- */
-=======
 extern crate mini_core;
 use mini_core::*;
->>>>>>> 499de70f
 
 fn fail() -> i32 {
     unsafe { intrinsics::abort() };
