--- conflicted
+++ resolved
@@ -3,13 +3,7 @@
 // Run-time:
 //   status: 1
 
-<<<<<<< HEAD
-#![feature(auto_traits, lang_items, no_core)]
-#![allow(internal_features)]
-
-=======
-#![feature(no_core, start)]
->>>>>>> 499de70f
+#![feature(no_core)]
 #![no_std]
 #![no_core]
 #![no_main]
