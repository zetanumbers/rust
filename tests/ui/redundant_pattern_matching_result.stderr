error: redundant pattern matching, consider using `is_ok()`
  --> $DIR/redundant_pattern_matching_result.rs:15:12
   |
LL |     if let Ok(_) = &result {}
   |     -------^^^^^---------- help: try this: `if result.is_ok()`
   |
   = note: `-D clippy::redundant-pattern-matching` implied by `-D warnings`

error: redundant pattern matching, consider using `is_ok()`
  --> $DIR/redundant_pattern_matching_result.rs:17:12
   |
LL |     if let Ok(_) = Ok::<i32, i32>(42) {}
   |     -------^^^^^--------------------- help: try this: `if Ok::<i32, i32>(42).is_ok()`

error: redundant pattern matching, consider using `is_err()`
  --> $DIR/redundant_pattern_matching_result.rs:19:12
   |
LL |     if let Err(_) = Err::<i32, i32>(42) {}
   |     -------^^^^^^---------------------- help: try this: `if Err::<i32, i32>(42).is_err()`

error: redundant pattern matching, consider using `is_ok()`
  --> $DIR/redundant_pattern_matching_result.rs:21:15
   |
LL |     while let Ok(_) = Ok::<i32, i32>(10) {}
   |     ----------^^^^^--------------------- help: try this: `while Ok::<i32, i32>(10).is_ok()`

error: redundant pattern matching, consider using `is_err()`
  --> $DIR/redundant_pattern_matching_result.rs:23:15
   |
LL |     while let Err(_) = Ok::<i32, i32>(10) {}
   |     ----------^^^^^^--------------------- help: try this: `while Ok::<i32, i32>(10).is_err()`

error: redundant pattern matching, consider using `is_ok()`
  --> $DIR/redundant_pattern_matching_result.rs:33:5
   |
LL | /     match Ok::<i32, i32>(42) {
LL | |         Ok(_) => true,
LL | |         Err(_) => false,
LL | |     };
   | |_____^ help: try this: `Ok::<i32, i32>(42).is_ok()`

error: redundant pattern matching, consider using `is_err()`
  --> $DIR/redundant_pattern_matching_result.rs:38:5
   |
LL | /     match Ok::<i32, i32>(42) {
LL | |         Ok(_) => false,
LL | |         Err(_) => true,
LL | |     };
   | |_____^ help: try this: `Ok::<i32, i32>(42).is_err()`

error: redundant pattern matching, consider using `is_err()`
  --> $DIR/redundant_pattern_matching_result.rs:43:5
   |
LL | /     match Err::<i32, i32>(42) {
LL | |         Ok(_) => false,
LL | |         Err(_) => true,
LL | |     };
   | |_____^ help: try this: `Err::<i32, i32>(42).is_err()`

error: redundant pattern matching, consider using `is_ok()`
  --> $DIR/redundant_pattern_matching_result.rs:48:5
   |
LL | /     match Err::<i32, i32>(42) {
LL | |         Ok(_) => true,
LL | |         Err(_) => false,
LL | |     };
   | |_____^ help: try this: `Err::<i32, i32>(42).is_ok()`

error: redundant pattern matching, consider using `is_ok()`
  --> $DIR/redundant_pattern_matching_result.rs:53:20
   |
LL |     let _ = if let Ok(_) = Ok::<usize, ()>(4) { true } else { false };
   |             -------^^^^^--------------------- help: try this: `if Ok::<usize, ()>(4).is_ok()`

error: redundant pattern matching, consider using `is_ok()`
<<<<<<< HEAD
  --> $DIR/redundant_pattern_matching_result.rs:60:20
=======
  --> $DIR/redundant_pattern_matching_result.rs:61:20
>>>>>>> 9524cff2
   |
LL |     let _ = if let Ok(_) = gen_res() {
   |             -------^^^^^------------ help: try this: `if gen_res().is_ok()`

error: redundant pattern matching, consider using `is_err()`
<<<<<<< HEAD
  --> $DIR/redundant_pattern_matching_result.rs:62:19
=======
  --> $DIR/redundant_pattern_matching_result.rs:63:19
>>>>>>> 9524cff2
   |
LL |     } else if let Err(_) = gen_res() {
   |            -------^^^^^^------------ help: try this: `if gen_res().is_err()`

error: redundant pattern matching, consider using `is_some()`
<<<<<<< HEAD
  --> $DIR/redundant_pattern_matching_result.rs:85:19
=======
  --> $DIR/redundant_pattern_matching_result.rs:86:19
>>>>>>> 9524cff2
   |
LL |         while let Some(_) = r#try!(result_opt()) {}
   |         ----------^^^^^^^----------------------- help: try this: `while r#try!(result_opt()).is_some()`

error: redundant pattern matching, consider using `is_some()`
<<<<<<< HEAD
  --> $DIR/redundant_pattern_matching_result.rs:86:16
=======
  --> $DIR/redundant_pattern_matching_result.rs:87:16
>>>>>>> 9524cff2
   |
LL |         if let Some(_) = r#try!(result_opt()) {}
   |         -------^^^^^^^----------------------- help: try this: `if r#try!(result_opt()).is_some()`

error: redundant pattern matching, consider using `is_some()`
<<<<<<< HEAD
  --> $DIR/redundant_pattern_matching_result.rs:92:12
=======
  --> $DIR/redundant_pattern_matching_result.rs:93:12
>>>>>>> 9524cff2
   |
LL |     if let Some(_) = m!() {}
   |     -------^^^^^^^------- help: try this: `if m!().is_some()`

error: redundant pattern matching, consider using `is_some()`
<<<<<<< HEAD
  --> $DIR/redundant_pattern_matching_result.rs:93:15
=======
  --> $DIR/redundant_pattern_matching_result.rs:94:15
>>>>>>> 9524cff2
   |
LL |     while let Some(_) = m!() {}
   |     ----------^^^^^^^------- help: try this: `while m!().is_some()`

error: redundant pattern matching, consider using `is_ok()`
<<<<<<< HEAD
  --> $DIR/redundant_pattern_matching_result.rs:111:12
=======
  --> $DIR/redundant_pattern_matching_result.rs:112:12
>>>>>>> 9524cff2
   |
LL |     if let Ok(_) = Ok::<i32, i32>(42) {}
   |     -------^^^^^--------------------- help: try this: `if Ok::<i32, i32>(42).is_ok()`

error: redundant pattern matching, consider using `is_err()`
<<<<<<< HEAD
  --> $DIR/redundant_pattern_matching_result.rs:113:12
=======
  --> $DIR/redundant_pattern_matching_result.rs:114:12
>>>>>>> 9524cff2
   |
LL |     if let Err(_) = Err::<i32, i32>(42) {}
   |     -------^^^^^^---------------------- help: try this: `if Err::<i32, i32>(42).is_err()`

error: redundant pattern matching, consider using `is_ok()`
<<<<<<< HEAD
  --> $DIR/redundant_pattern_matching_result.rs:115:15
=======
  --> $DIR/redundant_pattern_matching_result.rs:116:15
>>>>>>> 9524cff2
   |
LL |     while let Ok(_) = Ok::<i32, i32>(10) {}
   |     ----------^^^^^--------------------- help: try this: `while Ok::<i32, i32>(10).is_ok()`

error: redundant pattern matching, consider using `is_err()`
<<<<<<< HEAD
  --> $DIR/redundant_pattern_matching_result.rs:117:15
=======
  --> $DIR/redundant_pattern_matching_result.rs:118:15
>>>>>>> 9524cff2
   |
LL |     while let Err(_) = Ok::<i32, i32>(10) {}
   |     ----------^^^^^^--------------------- help: try this: `while Ok::<i32, i32>(10).is_err()`

error: redundant pattern matching, consider using `is_ok()`
<<<<<<< HEAD
  --> $DIR/redundant_pattern_matching_result.rs:119:5
=======
  --> $DIR/redundant_pattern_matching_result.rs:120:5
>>>>>>> 9524cff2
   |
LL | /     match Ok::<i32, i32>(42) {
LL | |         Ok(_) => true,
LL | |         Err(_) => false,
LL | |     };
   | |_____^ help: try this: `Ok::<i32, i32>(42).is_ok()`

error: redundant pattern matching, consider using `is_err()`
<<<<<<< HEAD
  --> $DIR/redundant_pattern_matching_result.rs:124:5
=======
  --> $DIR/redundant_pattern_matching_result.rs:125:5
>>>>>>> 9524cff2
   |
LL | /     match Err::<i32, i32>(42) {
LL | |         Ok(_) => false,
LL | |         Err(_) => true,
LL | |     };
   | |_____^ help: try this: `Err::<i32, i32>(42).is_err()`

error: redundant pattern matching, consider using `is_ok()`
<<<<<<< HEAD
  --> $DIR/redundant_pattern_matching_result.rs:134:5
=======
  --> $DIR/redundant_pattern_matching_result.rs:135:5
>>>>>>> 9524cff2
   |
LL | /     match x {
LL | |         Ok(_) => true,
LL | |         _ => false,
LL | |     };
   | |_____^ help: try this: `x.is_ok()`

error: redundant pattern matching, consider using `is_err()`
<<<<<<< HEAD
  --> $DIR/redundant_pattern_matching_result.rs:139:5
=======
  --> $DIR/redundant_pattern_matching_result.rs:140:5
>>>>>>> 9524cff2
   |
LL | /     match x {
LL | |         Ok(_) => false,
LL | |         _ => true,
LL | |     };
   | |_____^ help: try this: `x.is_err()`

error: redundant pattern matching, consider using `is_err()`
<<<<<<< HEAD
  --> $DIR/redundant_pattern_matching_result.rs:144:5
=======
  --> $DIR/redundant_pattern_matching_result.rs:145:5
>>>>>>> 9524cff2
   |
LL | /     match x {
LL | |         Err(_) => true,
LL | |         _ => false,
LL | |     };
   | |_____^ help: try this: `x.is_err()`

error: redundant pattern matching, consider using `is_ok()`
<<<<<<< HEAD
  --> $DIR/redundant_pattern_matching_result.rs:149:5
=======
  --> $DIR/redundant_pattern_matching_result.rs:150:5
>>>>>>> 9524cff2
   |
LL | /     match x {
LL | |         Err(_) => false,
LL | |         _ => true,
LL | |     };
   | |_____^ help: try this: `x.is_ok()`

<<<<<<< HEAD
error: aborting due to 26 previous errors
=======
error: redundant pattern matching, consider using `is_ok()`
  --> $DIR/redundant_pattern_matching_result.rs:171:13
   |
LL |     let _ = matches!(x, Ok(_));
   |             ^^^^^^^^^^^^^^^^^^ help: try this: `x.is_ok()`

error: redundant pattern matching, consider using `is_err()`
  --> $DIR/redundant_pattern_matching_result.rs:173:13
   |
LL |     let _ = matches!(x, Err(_));
   |             ^^^^^^^^^^^^^^^^^^^ help: try this: `x.is_err()`

error: aborting due to 28 previous errors
>>>>>>> 9524cff2
<|MERGE_RESOLUTION|>--- conflicted
+++ resolved
@@ -73,111 +73,67 @@
    |             -------^^^^^--------------------- help: try this: `if Ok::<usize, ()>(4).is_ok()`
 
 error: redundant pattern matching, consider using `is_ok()`
-<<<<<<< HEAD
-  --> $DIR/redundant_pattern_matching_result.rs:60:20
-=======
   --> $DIR/redundant_pattern_matching_result.rs:61:20
->>>>>>> 9524cff2
    |
 LL |     let _ = if let Ok(_) = gen_res() {
    |             -------^^^^^------------ help: try this: `if gen_res().is_ok()`
 
 error: redundant pattern matching, consider using `is_err()`
-<<<<<<< HEAD
-  --> $DIR/redundant_pattern_matching_result.rs:62:19
-=======
   --> $DIR/redundant_pattern_matching_result.rs:63:19
->>>>>>> 9524cff2
    |
 LL |     } else if let Err(_) = gen_res() {
    |            -------^^^^^^------------ help: try this: `if gen_res().is_err()`
 
 error: redundant pattern matching, consider using `is_some()`
-<<<<<<< HEAD
-  --> $DIR/redundant_pattern_matching_result.rs:85:19
-=======
   --> $DIR/redundant_pattern_matching_result.rs:86:19
->>>>>>> 9524cff2
    |
 LL |         while let Some(_) = r#try!(result_opt()) {}
    |         ----------^^^^^^^----------------------- help: try this: `while r#try!(result_opt()).is_some()`
 
 error: redundant pattern matching, consider using `is_some()`
-<<<<<<< HEAD
-  --> $DIR/redundant_pattern_matching_result.rs:86:16
-=======
   --> $DIR/redundant_pattern_matching_result.rs:87:16
->>>>>>> 9524cff2
    |
 LL |         if let Some(_) = r#try!(result_opt()) {}
    |         -------^^^^^^^----------------------- help: try this: `if r#try!(result_opt()).is_some()`
 
 error: redundant pattern matching, consider using `is_some()`
-<<<<<<< HEAD
-  --> $DIR/redundant_pattern_matching_result.rs:92:12
-=======
   --> $DIR/redundant_pattern_matching_result.rs:93:12
->>>>>>> 9524cff2
    |
 LL |     if let Some(_) = m!() {}
    |     -------^^^^^^^------- help: try this: `if m!().is_some()`
 
 error: redundant pattern matching, consider using `is_some()`
-<<<<<<< HEAD
-  --> $DIR/redundant_pattern_matching_result.rs:93:15
-=======
   --> $DIR/redundant_pattern_matching_result.rs:94:15
->>>>>>> 9524cff2
    |
 LL |     while let Some(_) = m!() {}
    |     ----------^^^^^^^------- help: try this: `while m!().is_some()`
 
 error: redundant pattern matching, consider using `is_ok()`
-<<<<<<< HEAD
-  --> $DIR/redundant_pattern_matching_result.rs:111:12
-=======
   --> $DIR/redundant_pattern_matching_result.rs:112:12
->>>>>>> 9524cff2
    |
 LL |     if let Ok(_) = Ok::<i32, i32>(42) {}
    |     -------^^^^^--------------------- help: try this: `if Ok::<i32, i32>(42).is_ok()`
 
 error: redundant pattern matching, consider using `is_err()`
-<<<<<<< HEAD
-  --> $DIR/redundant_pattern_matching_result.rs:113:12
-=======
   --> $DIR/redundant_pattern_matching_result.rs:114:12
->>>>>>> 9524cff2
    |
 LL |     if let Err(_) = Err::<i32, i32>(42) {}
    |     -------^^^^^^---------------------- help: try this: `if Err::<i32, i32>(42).is_err()`
 
 error: redundant pattern matching, consider using `is_ok()`
-<<<<<<< HEAD
-  --> $DIR/redundant_pattern_matching_result.rs:115:15
-=======
   --> $DIR/redundant_pattern_matching_result.rs:116:15
->>>>>>> 9524cff2
    |
 LL |     while let Ok(_) = Ok::<i32, i32>(10) {}
    |     ----------^^^^^--------------------- help: try this: `while Ok::<i32, i32>(10).is_ok()`
 
 error: redundant pattern matching, consider using `is_err()`
-<<<<<<< HEAD
-  --> $DIR/redundant_pattern_matching_result.rs:117:15
-=======
   --> $DIR/redundant_pattern_matching_result.rs:118:15
->>>>>>> 9524cff2
    |
 LL |     while let Err(_) = Ok::<i32, i32>(10) {}
    |     ----------^^^^^^--------------------- help: try this: `while Ok::<i32, i32>(10).is_err()`
 
 error: redundant pattern matching, consider using `is_ok()`
-<<<<<<< HEAD
-  --> $DIR/redundant_pattern_matching_result.rs:119:5
-=======
   --> $DIR/redundant_pattern_matching_result.rs:120:5
->>>>>>> 9524cff2
    |
 LL | /     match Ok::<i32, i32>(42) {
 LL | |         Ok(_) => true,
@@ -186,11 +142,7 @@
    | |_____^ help: try this: `Ok::<i32, i32>(42).is_ok()`
 
 error: redundant pattern matching, consider using `is_err()`
-<<<<<<< HEAD
-  --> $DIR/redundant_pattern_matching_result.rs:124:5
-=======
   --> $DIR/redundant_pattern_matching_result.rs:125:5
->>>>>>> 9524cff2
    |
 LL | /     match Err::<i32, i32>(42) {
 LL | |         Ok(_) => false,
@@ -199,11 +151,7 @@
    | |_____^ help: try this: `Err::<i32, i32>(42).is_err()`
 
 error: redundant pattern matching, consider using `is_ok()`
-<<<<<<< HEAD
-  --> $DIR/redundant_pattern_matching_result.rs:134:5
-=======
   --> $DIR/redundant_pattern_matching_result.rs:135:5
->>>>>>> 9524cff2
    |
 LL | /     match x {
 LL | |         Ok(_) => true,
@@ -212,11 +160,7 @@
    | |_____^ help: try this: `x.is_ok()`
 
 error: redundant pattern matching, consider using `is_err()`
-<<<<<<< HEAD
-  --> $DIR/redundant_pattern_matching_result.rs:139:5
-=======
   --> $DIR/redundant_pattern_matching_result.rs:140:5
->>>>>>> 9524cff2
    |
 LL | /     match x {
 LL | |         Ok(_) => false,
@@ -225,11 +169,7 @@
    | |_____^ help: try this: `x.is_err()`
 
 error: redundant pattern matching, consider using `is_err()`
-<<<<<<< HEAD
-  --> $DIR/redundant_pattern_matching_result.rs:144:5
-=======
   --> $DIR/redundant_pattern_matching_result.rs:145:5
->>>>>>> 9524cff2
    |
 LL | /     match x {
 LL | |         Err(_) => true,
@@ -238,11 +178,7 @@
    | |_____^ help: try this: `x.is_err()`
 
 error: redundant pattern matching, consider using `is_ok()`
-<<<<<<< HEAD
-  --> $DIR/redundant_pattern_matching_result.rs:149:5
-=======
   --> $DIR/redundant_pattern_matching_result.rs:150:5
->>>>>>> 9524cff2
    |
 LL | /     match x {
 LL | |         Err(_) => false,
@@ -250,9 +186,6 @@
 LL | |     };
    | |_____^ help: try this: `x.is_ok()`
 
-<<<<<<< HEAD
-error: aborting due to 26 previous errors
-=======
 error: redundant pattern matching, consider using `is_ok()`
   --> $DIR/redundant_pattern_matching_result.rs:171:13
    |
@@ -266,4 +199,3 @@
    |             ^^^^^^^^^^^^^^^^^^^ help: try this: `x.is_err()`
 
 error: aborting due to 28 previous errors
->>>>>>> 9524cff2
