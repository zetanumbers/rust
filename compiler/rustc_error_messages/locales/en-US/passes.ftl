-passes_previously_accepted =
    this was previously accepted by the compiler but is being phased out; it will become a hard error in a future release!

-passes_see_issue =
    see issue #{$issue} <https://github.com/rust-lang/rust/issues/{$issue}> for more information

passes_outer_crate_level_attr =
    crate-level attribute should be an inner attribute: add an exclamation mark: `#![foo]`

passes_inner_crate_level_attr =
    crate-level attribute should be in the root module

passes_ignored_attr_with_macro = `#[{$sym}]` is ignored on struct fields, match arms and macro defs
    .warn = {-passes_previously_accepted}
    .note = {-passes_see_issue(issue: "80564")}

passes_ignored_attr = `#[{$sym}]` is ignored on struct fields and match arms
    .warn = {-passes_previously_accepted}
    .note = {-passes_see_issue(issue: "80564")}

passes_inline_ignored_function_prototype = `#[inline]` is ignored on function prototypes

passes_inline_ignored_constants = `#[inline]` is ignored on constants
    .warn = {-passes_previously_accepted}
    .note = {-passes_see_issue(issue: "65833")}

passes_inline_not_fn_or_closure = attribute should be applied to function or closure
    .label = not a function or closure

passes_no_coverage_ignored_function_prototype = `#[no_coverage]` is ignored on function prototypes

passes_no_coverage_propagate =
    `#[no_coverage]` does not propagate into items and must be applied to the contained functions directly

passes_no_coverage_fn_defn = `#[no_coverage]` may only be applied to function definitions

passes_no_coverage_not_coverable = `#[no_coverage]` must be applied to coverable code
    .label = not coverable code

passes_should_be_applied_to_fn = attribute should be applied to a function definition
    .label = not a function definition

passes_naked_tracked_caller = cannot use `#[track_caller]` with `#[naked]`

passes_should_be_applied_to_struct_enum = attribute should be applied to a struct or enum
    .label = not a struct or enum

passes_should_be_applied_to_trait = attribute should be applied to a trait
    .label = not a trait

passes_target_feature_on_statement = {passes_should_be_applied_to_fn}
    .warn = {-passes_previously_accepted}
    .label = {passes_should_be_applied_to_fn.label}

passes_should_be_applied_to_static = attribute should be applied to a static
    .label = not a static

passes_doc_expect_str = doc {$attr_name} attribute expects a string: #[doc({$attr_name} = "a")]

passes_doc_alias_empty = {$attr_str} attribute cannot have empty value

passes_doc_alias_bad_char = {$char_} character isn't allowed in {$attr_str}

passes_doc_alias_start_end = {$attr_str} cannot start or end with ' '

passes_doc_alias_bad_location = {$attr_str} isn't allowed on {$location}

passes_doc_alias_not_an_alias = {$attr_str} is the same as the item's name

passes_doc_alias_duplicated = doc alias is duplicated
    .label = first defined here

passes_doc_alias_not_string_literal = `#[doc(alias("a"))]` expects string literals

passes_doc_alias_malformed =
    doc alias attribute expects a string `#[doc(alias = "a")]` or a list of strings `#[doc(alias("a", "b"))]`

passes_doc_keyword_empty_mod = `#[doc(keyword = "...")]` should be used on empty modules

passes_doc_keyword_not_mod = `#[doc(keyword = "...")]` should be used on modules

passes_doc_keyword_invalid_ident = `{$doc_keyword}` is not a valid identifier

passes_doc_fake_variadic_not_valid =
    `#[doc(fake_variadic)]` must be used on the first of a set of tuple or fn pointer trait impls with varying arity

passes_doc_keyword_only_impl = `#[doc(keyword = "...")]` should be used on impl blocks

passes_doc_inline_conflict_first = this attribute...
passes_doc_inline_conflict_second = ...conflicts with this attribute
passes_doc_inline_conflict = conflicting doc inlining attributes
    .help = remove one of the conflicting attributes

passes_doc_inline_only_use = this attribute can only be applied to a `use` item
    .label = only applicable on `use` items
    .not_a_use_item_label = not a `use` item
    .note = read <https://doc.rust-lang.org/nightly/rustdoc/the-doc-attribute.html#inline-and-no_inline> for more information

passes_doc_attr_not_crate_level =
    `#![doc({$attr_name} = "...")]` isn't allowed as a crate-level attribute

passes_attr_crate_level = this attribute can only be applied at the crate level
    .suggestion = to apply to the crate, use an inner attribute
    .help = to apply to the crate, use an inner attribute
    .note = read <https://doc.rust-lang.org/nightly/rustdoc/the-doc-attribute.html#at-the-crate-level> for more information

passes_doc_test_unknown = unknown `doc(test)` attribute `{$path}`

passes_doc_test_takes_list = `#[doc(test(...)]` takes a list of attributes

passes_doc_primitive = `doc(primitive)` should never have been stable

<<<<<<< HEAD
passes_doc_test_unknown_any = unknown `doc` attribute `{$path}`
=======
passes_doc_cfg_hide_takes_list =
    `#[doc(cfg_hide(...)]` takes a list of attributes

passes_doc_test_unknown_any =
    unknown `doc` attribute `{$path}`
>>>>>>> b1ab3b73

passes_doc_test_unknown_spotlight = unknown `doc` attribute `{$path}`
    .note = `doc(spotlight)` was renamed to `doc(notable_trait)`
    .suggestion = use `notable_trait` instead
    .no_op_note = `doc(spotlight)` is now a no-op

passes_doc_test_unknown_include = unknown `doc` attribute `{$path}`
    .suggestion = use `doc = include_str!` instead

passes_doc_invalid = invalid `doc` attribute

passes_pass_by_value = `pass_by_value` attribute should be applied to a struct, enum or type alias
    .label = is not a struct, enum or type alias

passes_allow_incoherent_impl =
    `rustc_allow_incoherent_impl` attribute should be applied to impl items.
    .label = the only currently supported targets are inherent methods

passes_has_incoherent_inherent_impl =
    `rustc_has_incoherent_inherent_impls` attribute should be applied to types or traits.
    .label = only adts, extern types and traits are supported

passes_must_use_async =
    `must_use` attribute on `async` functions applies to the anonymous `Future` returned by the function, not the value within
    .label = this attribute does nothing, the `Future`s returned by async functions are already `must_use`

passes_must_use_no_effect = `#[must_use]` has no effect when applied to {$article} {$target}

passes_must_not_suspend = `must_not_suspend` attribute should be applied to a struct, enum, or trait
    .label = is not a struct, enum, or trait

passes_cold = {passes_should_be_applied_to_fn}
    .warn = {-passes_previously_accepted}
    .label = {passes_should_be_applied_to_fn.label}

passes_link = attribute should be applied to an `extern` block with non-Rust ABI
    .warn = {-passes_previously_accepted}
    .label = not an `extern` block

passes_link_name = attribute should be applied to a foreign function or static
    .warn = {-passes_previously_accepted}
    .label = not a foreign function or static
    .help = try `#[link(name = "{$value}")]` instead

passes_no_link = attribute should be applied to an `extern crate` item
    .label = not an `extern crate` item

passes_export_name = attribute should be applied to a free function, impl method or static
    .label = not a free function, impl method or static

passes_rustc_layout_scalar_valid_range_not_struct = attribute should be applied to a struct
    .label = not a struct

passes_rustc_layout_scalar_valid_range_arg = expected exactly one integer literal argument

passes_rustc_legacy_const_generics_only = #[rustc_legacy_const_generics] functions must only have const generics
    .label = non-const generic parameter

passes_rustc_legacy_const_generics_index = #[rustc_legacy_const_generics] must have one index for each generic parameter
    .label = generic parameters

passes_rustc_legacy_const_generics_index_exceed = index exceeds number of arguments
    .label = there {$arg_count ->
        [one] is
        *[other] are
    } only {$arg_count} {$arg_count ->
        [one] argument
        *[other] arguments
    }

passes_rustc_legacy_const_generics_index_negative = arguments should be non-negative integers

passes_rustc_dirty_clean = attribute requires -Z query-dep-graph to be enabled

passes_link_section = attribute should be applied to a function or static
    .warn = {-passes_previously_accepted}
    .label = not a function or static

passes_no_mangle_foreign = `#[no_mangle]` has no effect on a foreign {$foreign_item_kind}
    .warn = {-passes_previously_accepted}
    .label = foreign {$foreign_item_kind}
    .note = symbol names in extern blocks are not mangled
    .suggestion = remove this attribute

passes_no_mangle = attribute should be applied to a free function, impl method or static
    .warn = {-passes_previously_accepted}
    .label = not a free function, impl method or static

passes_repr_ident = meta item in `repr` must be an identifier

passes_repr_conflicting = conflicting representation hints

passes_used_static = attribute must be applied to a `static` variable

passes_used_compiler_linker = `used(compiler)` and `used(linker)` can't be used together

passes_allow_internal_unstable = attribute should be applied to a macro
    .label = not a macro

passes_debug_visualizer_placement = attribute should be applied to a module

passes_debug_visualizer_invalid = invalid argument
    .note_1 = expected: `natvis_file = "..."`
    .note_2 = OR
    .note_3 = expected: `gdb_script_file = "..."`

passes_rustc_allow_const_fn_unstable = attribute should be applied to `const fn`
    .label = not a `const fn`

passes_rustc_std_internal_symbol = attribute should be applied to functions or statics
    .label = not a function or static

passes_const_trait = attribute should be applied to a trait

passes_stability_promotable = attribute cannot be applied to an expression

passes_deprecated = attribute is ignored here

passes_macro_use = `#[{$name}]` only has an effect on `extern crate` and modules

passes_macro_export = `#[macro_export]` only has an effect on macro definitions

passes_plugin_registrar = `#[plugin_registrar]` only has an effect on functions

passes_unused_empty_lints_note = attribute `{$name}` with an empty list has no effect

passes_unused_no_lints_note = attribute `{$name}` without any lints has no effect

passes_unused_default_method_body_const_note =
    `default_method_body_is_const` has been replaced with `#[const_trait]` on traits

passes_unused = unused attribute
    .suggestion = remove this attribute

passes_non_exported_macro_invalid_attrs = attribute should be applied to function or closure
    .label = not a function or closure

passes_unused_duplicate = unused attribute
    .suggestion = remove this attribute
    .note = attribute also specified here
    .warn = {-passes_previously_accepted}

passes_unused_multiple = multiple `{$name}` attributes
    .suggestion = remove this attribute
    .note = attribute also specified here

passes_rustc_lint_opt_ty = `#[rustc_lint_opt_ty]` should be applied to a struct
    .label = not a struct

passes_rustc_lint_opt_deny_field_access = `#[rustc_lint_opt_deny_field_access]` should be applied to a field
    .label = not a field

passes_link_ordinal = attribute should be applied to a foreign function or static
    .label = not a foreign function or static

passes_collapse_debuginfo = `collapse_debuginfo` attribute should be applied to macro definitions
    .label = not a macro definition

passes_deprecated_annotation_has_no_effect = this `#[deprecated]` annotation has no effect
    .suggestion = remove the unnecessary deprecation attribute<|MERGE_RESOLUTION|>--- conflicted
+++ resolved
@@ -10,88 +10,119 @@
 passes_inner_crate_level_attr =
     crate-level attribute should be in the root module
 
-passes_ignored_attr_with_macro = `#[{$sym}]` is ignored on struct fields, match arms and macro defs
+passes_ignored_attr_with_macro =
+    `#[{$sym}]` is ignored on struct fields, match arms and macro defs
     .warn = {-passes_previously_accepted}
     .note = {-passes_see_issue(issue: "80564")}
 
-passes_ignored_attr = `#[{$sym}]` is ignored on struct fields and match arms
+passes_ignored_attr =
+    `#[{$sym}]` is ignored on struct fields and match arms
     .warn = {-passes_previously_accepted}
     .note = {-passes_see_issue(issue: "80564")}
 
-passes_inline_ignored_function_prototype = `#[inline]` is ignored on function prototypes
-
-passes_inline_ignored_constants = `#[inline]` is ignored on constants
+passes_inline_ignored_function_prototype =
+    `#[inline]` is ignored on function prototypes
+
+passes_inline_ignored_constants =
+    `#[inline]` is ignored on constants
     .warn = {-passes_previously_accepted}
     .note = {-passes_see_issue(issue: "65833")}
 
-passes_inline_not_fn_or_closure = attribute should be applied to function or closure
+passes_inline_not_fn_or_closure =
+    attribute should be applied to function or closure
     .label = not a function or closure
 
-passes_no_coverage_ignored_function_prototype = `#[no_coverage]` is ignored on function prototypes
+passes_no_coverage_ignored_function_prototype =
+    `#[no_coverage]` is ignored on function prototypes
 
 passes_no_coverage_propagate =
     `#[no_coverage]` does not propagate into items and must be applied to the contained functions directly
 
-passes_no_coverage_fn_defn = `#[no_coverage]` may only be applied to function definitions
-
-passes_no_coverage_not_coverable = `#[no_coverage]` must be applied to coverable code
+passes_no_coverage_fn_defn =
+    `#[no_coverage]` may only be applied to function definitions
+
+passes_no_coverage_not_coverable =
+    `#[no_coverage]` must be applied to coverable code
     .label = not coverable code
 
-passes_should_be_applied_to_fn = attribute should be applied to a function definition
+passes_should_be_applied_to_fn =
+    attribute should be applied to a function definition
     .label = not a function definition
 
-passes_naked_tracked_caller = cannot use `#[track_caller]` with `#[naked]`
-
-passes_should_be_applied_to_struct_enum = attribute should be applied to a struct or enum
+passes_naked_tracked_caller =
+    cannot use `#[track_caller]` with `#[naked]`
+
+passes_should_be_applied_to_struct_enum =
+    attribute should be applied to a struct or enum
     .label = not a struct or enum
 
-passes_should_be_applied_to_trait = attribute should be applied to a trait
+passes_should_be_applied_to_trait =
+    attribute should be applied to a trait
     .label = not a trait
 
-passes_target_feature_on_statement = {passes_should_be_applied_to_fn}
+passes_target_feature_on_statement =
+    {passes_should_be_applied_to_fn}
     .warn = {-passes_previously_accepted}
     .label = {passes_should_be_applied_to_fn.label}
 
-passes_should_be_applied_to_static = attribute should be applied to a static
+passes_should_be_applied_to_static =
+    attribute should be applied to a static
     .label = not a static
 
-passes_doc_expect_str = doc {$attr_name} attribute expects a string: #[doc({$attr_name} = "a")]
-
-passes_doc_alias_empty = {$attr_str} attribute cannot have empty value
-
-passes_doc_alias_bad_char = {$char_} character isn't allowed in {$attr_str}
-
-passes_doc_alias_start_end = {$attr_str} cannot start or end with ' '
-
-passes_doc_alias_bad_location = {$attr_str} isn't allowed on {$location}
-
-passes_doc_alias_not_an_alias = {$attr_str} is the same as the item's name
+passes_doc_expect_str =
+    doc {$attr_name} attribute expects a string: #[doc({$attr_name} = "a")]
+
+passes_doc_alias_empty =
+    {$attr_str} attribute cannot have empty value
+
+passes_doc_alias_bad_char =
+    {$char_} character isn't allowed in {$attr_str}
+
+passes_doc_alias_start_end =
+    {$attr_str} cannot start or end with ' '
+
+passes_doc_alias_bad_location =
+    {$attr_str} isn't allowed on {$location}
+
+passes_doc_alias_not_an_alias =
+    {$attr_str} is the same as the item's name
 
 passes_doc_alias_duplicated = doc alias is duplicated
     .label = first defined here
 
-passes_doc_alias_not_string_literal = `#[doc(alias("a"))]` expects string literals
+passes_doc_alias_not_string_literal =
+    `#[doc(alias("a"))]` expects string literals
 
 passes_doc_alias_malformed =
     doc alias attribute expects a string `#[doc(alias = "a")]` or a list of strings `#[doc(alias("a", "b"))]`
 
-passes_doc_keyword_empty_mod = `#[doc(keyword = "...")]` should be used on empty modules
-
-passes_doc_keyword_not_mod = `#[doc(keyword = "...")]` should be used on modules
-
-passes_doc_keyword_invalid_ident = `{$doc_keyword}` is not a valid identifier
+passes_doc_keyword_empty_mod =
+    `#[doc(keyword = "...")]` should be used on empty modules
+
+passes_doc_keyword_not_mod =
+    `#[doc(keyword = "...")]` should be used on modules
+
+passes_doc_keyword_invalid_ident =
+    `{$doc_keyword}` is not a valid identifier
 
 passes_doc_fake_variadic_not_valid =
     `#[doc(fake_variadic)]` must be used on the first of a set of tuple or fn pointer trait impls with varying arity
 
-passes_doc_keyword_only_impl = `#[doc(keyword = "...")]` should be used on impl blocks
-
-passes_doc_inline_conflict_first = this attribute...
-passes_doc_inline_conflict_second = ...conflicts with this attribute
-passes_doc_inline_conflict = conflicting doc inlining attributes
+passes_doc_keyword_only_impl =
+    `#[doc(keyword = "...")]` should be used on impl blocks
+
+passes_doc_inline_conflict_first =
+    this attribute...
+
+passes_doc_inline_conflict_second =
+    {"."}..conflicts with this attribute
+
+passes_doc_inline_conflict =
+    conflicting doc inlining attributes
     .help = remove one of the conflicting attributes
 
-passes_doc_inline_only_use = this attribute can only be applied to a `use` item
+passes_doc_inline_only_use =
+    this attribute can only be applied to a `use` item
     .label = only applicable on `use` items
     .not_a_use_item_label = not a `use` item
     .note = read <https://doc.rust-lang.org/nightly/rustdoc/the-doc-attribute.html#inline-and-no_inline> for more information
@@ -99,38 +130,42 @@
 passes_doc_attr_not_crate_level =
     `#![doc({$attr_name} = "...")]` isn't allowed as a crate-level attribute
 
-passes_attr_crate_level = this attribute can only be applied at the crate level
+passes_attr_crate_level =
+    this attribute can only be applied at the crate level
     .suggestion = to apply to the crate, use an inner attribute
     .help = to apply to the crate, use an inner attribute
     .note = read <https://doc.rust-lang.org/nightly/rustdoc/the-doc-attribute.html#at-the-crate-level> for more information
 
-passes_doc_test_unknown = unknown `doc(test)` attribute `{$path}`
-
-passes_doc_test_takes_list = `#[doc(test(...)]` takes a list of attributes
-
-passes_doc_primitive = `doc(primitive)` should never have been stable
-
-<<<<<<< HEAD
-passes_doc_test_unknown_any = unknown `doc` attribute `{$path}`
-=======
+passes_doc_test_unknown =
+    unknown `doc(test)` attribute `{$path}`
+
+passes_doc_test_takes_list =
+    `#[doc(test(...)]` takes a list of attributes
+
+passes_doc_primitive =
+    `doc(primitive)` should never have been stable
+
 passes_doc_cfg_hide_takes_list =
     `#[doc(cfg_hide(...)]` takes a list of attributes
 
 passes_doc_test_unknown_any =
     unknown `doc` attribute `{$path}`
->>>>>>> b1ab3b73
-
-passes_doc_test_unknown_spotlight = unknown `doc` attribute `{$path}`
+
+passes_doc_test_unknown_spotlight =
+    unknown `doc` attribute `{$path}`
     .note = `doc(spotlight)` was renamed to `doc(notable_trait)`
     .suggestion = use `notable_trait` instead
     .no_op_note = `doc(spotlight)` is now a no-op
 
-passes_doc_test_unknown_include = unknown `doc` attribute `{$path}`
+passes_doc_test_unknown_include =
+    unknown `doc` attribute `{$path}`
     .suggestion = use `doc = include_str!` instead
 
-passes_doc_invalid = invalid `doc` attribute
-
-passes_pass_by_value = `pass_by_value` attribute should be applied to a struct, enum or type alias
+passes_doc_invalid =
+    invalid `doc` attribute
+
+passes_pass_by_value =
+    `pass_by_value` attribute should be applied to a struct, enum or type alias
     .label = is not a struct, enum or type alias
 
 passes_allow_incoherent_impl =
@@ -145,42 +180,54 @@
     `must_use` attribute on `async` functions applies to the anonymous `Future` returned by the function, not the value within
     .label = this attribute does nothing, the `Future`s returned by async functions are already `must_use`
 
-passes_must_use_no_effect = `#[must_use]` has no effect when applied to {$article} {$target}
-
-passes_must_not_suspend = `must_not_suspend` attribute should be applied to a struct, enum, or trait
+passes_must_use_no_effect =
+    `#[must_use]` has no effect when applied to {$article} {$target}
+
+passes_must_not_suspend =
+    `must_not_suspend` attribute should be applied to a struct, enum, or trait
     .label = is not a struct, enum, or trait
 
-passes_cold = {passes_should_be_applied_to_fn}
+passes_cold =
+    {passes_should_be_applied_to_fn}
     .warn = {-passes_previously_accepted}
     .label = {passes_should_be_applied_to_fn.label}
 
-passes_link = attribute should be applied to an `extern` block with non-Rust ABI
+passes_link =
+    attribute should be applied to an `extern` block with non-Rust ABI
     .warn = {-passes_previously_accepted}
     .label = not an `extern` block
 
-passes_link_name = attribute should be applied to a foreign function or static
+passes_link_name =
+    attribute should be applied to a foreign function or static
     .warn = {-passes_previously_accepted}
     .label = not a foreign function or static
     .help = try `#[link(name = "{$value}")]` instead
 
-passes_no_link = attribute should be applied to an `extern crate` item
+passes_no_link =
+    attribute should be applied to an `extern crate` item
     .label = not an `extern crate` item
 
-passes_export_name = attribute should be applied to a free function, impl method or static
+passes_export_name =
+    attribute should be applied to a free function, impl method or static
     .label = not a free function, impl method or static
 
-passes_rustc_layout_scalar_valid_range_not_struct = attribute should be applied to a struct
+passes_rustc_layout_scalar_valid_range_not_struct =
+    attribute should be applied to a struct
     .label = not a struct
 
-passes_rustc_layout_scalar_valid_range_arg = expected exactly one integer literal argument
-
-passes_rustc_legacy_const_generics_only = #[rustc_legacy_const_generics] functions must only have const generics
+passes_rustc_layout_scalar_valid_range_arg =
+    expected exactly one integer literal argument
+
+passes_rustc_legacy_const_generics_only =
+    #[rustc_legacy_const_generics] functions must only have const generics
     .label = non-const generic parameter
 
-passes_rustc_legacy_const_generics_index = #[rustc_legacy_const_generics] must have one index for each generic parameter
+passes_rustc_legacy_const_generics_index =
+    #[rustc_legacy_const_generics] must have one index for each generic parameter
     .label = generic parameters
 
-passes_rustc_legacy_const_generics_index_exceed = index exceeds number of arguments
+passes_rustc_legacy_const_generics_index_exceed =
+    index exceeds number of arguments
     .label = there {$arg_count ->
         [one] is
         *[other] are
@@ -189,93 +236,438 @@
         *[other] arguments
     }
 
-passes_rustc_legacy_const_generics_index_negative = arguments should be non-negative integers
-
-passes_rustc_dirty_clean = attribute requires -Z query-dep-graph to be enabled
-
-passes_link_section = attribute should be applied to a function or static
+passes_rustc_legacy_const_generics_index_negative =
+    arguments should be non-negative integers
+
+passes_rustc_dirty_clean =
+    attribute requires -Z query-dep-graph to be enabled
+
+passes_link_section =
+    attribute should be applied to a function or static
     .warn = {-passes_previously_accepted}
     .label = not a function or static
 
-passes_no_mangle_foreign = `#[no_mangle]` has no effect on a foreign {$foreign_item_kind}
+passes_no_mangle_foreign =
+    `#[no_mangle]` has no effect on a foreign {$foreign_item_kind}
     .warn = {-passes_previously_accepted}
     .label = foreign {$foreign_item_kind}
     .note = symbol names in extern blocks are not mangled
     .suggestion = remove this attribute
 
-passes_no_mangle = attribute should be applied to a free function, impl method or static
+passes_no_mangle =
+    attribute should be applied to a free function, impl method or static
     .warn = {-passes_previously_accepted}
     .label = not a free function, impl method or static
 
-passes_repr_ident = meta item in `repr` must be an identifier
-
-passes_repr_conflicting = conflicting representation hints
-
-passes_used_static = attribute must be applied to a `static` variable
-
-passes_used_compiler_linker = `used(compiler)` and `used(linker)` can't be used together
-
-passes_allow_internal_unstable = attribute should be applied to a macro
+passes_repr_ident =
+    meta item in `repr` must be an identifier
+
+passes_repr_conflicting =
+    conflicting representation hints
+
+passes_used_static =
+    attribute must be applied to a `static` variable
+
+passes_used_compiler_linker =
+    `used(compiler)` and `used(linker)` can't be used together
+
+passes_allow_internal_unstable =
+    attribute should be applied to a macro
     .label = not a macro
 
-passes_debug_visualizer_placement = attribute should be applied to a module
-
-passes_debug_visualizer_invalid = invalid argument
+passes_debug_visualizer_placement =
+    attribute should be applied to a module
+
+passes_debug_visualizer_invalid =
+    invalid argument
     .note_1 = expected: `natvis_file = "..."`
     .note_2 = OR
     .note_3 = expected: `gdb_script_file = "..."`
 
-passes_rustc_allow_const_fn_unstable = attribute should be applied to `const fn`
+passes_debug_visualizer_unreadable =
+    couldn't read {$file}: {$error}
+
+passes_rustc_allow_const_fn_unstable =
+    attribute should be applied to `const fn`
     .label = not a `const fn`
 
-passes_rustc_std_internal_symbol = attribute should be applied to functions or statics
+passes_rustc_std_internal_symbol =
+    attribute should be applied to functions or statics
     .label = not a function or static
 
-passes_const_trait = attribute should be applied to a trait
-
-passes_stability_promotable = attribute cannot be applied to an expression
-
-passes_deprecated = attribute is ignored here
-
-passes_macro_use = `#[{$name}]` only has an effect on `extern crate` and modules
-
-passes_macro_export = `#[macro_export]` only has an effect on macro definitions
-
-passes_plugin_registrar = `#[plugin_registrar]` only has an effect on functions
-
-passes_unused_empty_lints_note = attribute `{$name}` with an empty list has no effect
-
-passes_unused_no_lints_note = attribute `{$name}` without any lints has no effect
+passes_const_trait =
+    attribute should be applied to a trait
+
+passes_stability_promotable =
+    attribute cannot be applied to an expression
+
+passes_deprecated =
+    attribute is ignored here
+
+passes_macro_use =
+    `#[{$name}]` only has an effect on `extern crate` and modules
+
+passes_macro_export =
+    `#[macro_export]` only has an effect on macro definitions
+
+passes_plugin_registrar =
+    `#[plugin_registrar]` only has an effect on functions
+
+passes_unused_empty_lints_note =
+    attribute `{$name}` with an empty list has no effect
+
+passes_unused_no_lints_note =
+    attribute `{$name}` without any lints has no effect
 
 passes_unused_default_method_body_const_note =
     `default_method_body_is_const` has been replaced with `#[const_trait]` on traits
 
-passes_unused = unused attribute
+passes_unused =
+    unused attribute
     .suggestion = remove this attribute
 
-passes_non_exported_macro_invalid_attrs = attribute should be applied to function or closure
+passes_non_exported_macro_invalid_attrs =
+    attribute should be applied to function or closure
     .label = not a function or closure
 
-passes_unused_duplicate = unused attribute
+passes_unused_duplicate =
+    unused attribute
     .suggestion = remove this attribute
     .note = attribute also specified here
     .warn = {-passes_previously_accepted}
 
-passes_unused_multiple = multiple `{$name}` attributes
+passes_unused_multiple =
+    multiple `{$name}` attributes
     .suggestion = remove this attribute
     .note = attribute also specified here
 
-passes_rustc_lint_opt_ty = `#[rustc_lint_opt_ty]` should be applied to a struct
+passes_rustc_lint_opt_ty =
+    `#[rustc_lint_opt_ty]` should be applied to a struct
     .label = not a struct
 
-passes_rustc_lint_opt_deny_field_access = `#[rustc_lint_opt_deny_field_access]` should be applied to a field
+passes_rustc_lint_opt_deny_field_access =
+    `#[rustc_lint_opt_deny_field_access]` should be applied to a field
     .label = not a field
 
-passes_link_ordinal = attribute should be applied to a foreign function or static
+passes_link_ordinal =
+    attribute should be applied to a foreign function or static
     .label = not a foreign function or static
 
-passes_collapse_debuginfo = `collapse_debuginfo` attribute should be applied to macro definitions
+passes_collapse_debuginfo =
+    `collapse_debuginfo` attribute should be applied to macro definitions
     .label = not a macro definition
 
-passes_deprecated_annotation_has_no_effect = this `#[deprecated]` annotation has no effect
-    .suggestion = remove the unnecessary deprecation attribute+passes_deprecated_annotation_has_no_effect =
+    this `#[deprecated]` annotation has no effect
+    .suggestion = remove the unnecessary deprecation attribute
+
+passes_unknown_external_lang_item =
+    unknown external lang item: `{$lang_item}`
+
+passes_missing_panic_handler =
+    `#[panic_handler]` function required, but not found
+
+passes_alloc_func_required =
+    `#[alloc_error_handler]` function required, but not found
+
+passes_missing_alloc_error_handler =
+    use `#![feature(default_alloc_error_handler)]` for a default error handler
+
+passes_missing_lang_item =
+    language item required, but not found: `{$name}`
+    .note = this can occur when a binary crate with `#![no_std]` is compiled for a target where `{$name}` is defined in the standard library
+    .help = you may be able to compile for a target that doesn't need `{$name}`, specify a target with `--target` or in `.cargo/config`
+
+passes_lang_item_on_incorrect_target =
+    `{$name}` language item must be applied to a {$expected_target}
+    .label = attribute should be applied to a {$expected_target}, not a {$actual_target}
+
+passes_unknown_lang_item =
+    definition of an unknown language item: `{$name}`
+    .label = definition of unknown language item `{$name}`
+
+passes_invalid_attr_at_crate_level =
+    `{$name}` attribute cannot be used at crate level
+    .suggestion = perhaps you meant to use an outer attribute
+
+passes_duplicate_diagnostic_item =
+    duplicate diagnostic item found: `{$name}`.
+
+passes_duplicate_diagnostic_item_in_crate =
+    duplicate diagnostic item in crate `{$crate_name}`: `{$name}`.
+
+passes_diagnostic_item_first_defined =
+    the diagnostic item is first defined here
+    .note = the diagnostic item is first defined in crate `{$orig_crate_name}`.
+
+passes_abi =
+    abi: {$abi}
+
+passes_align =
+    align: {$align}
+
+passes_size =
+    size: {$size}
+
+passes_homogeneous_aggregate =
+    homogeneous_aggregate: {$homogeneous_aggregate}
+
+passes_layout_of =
+    layout_of({$normalized_ty}) = {$ty_layout}
+
+passes_unrecognized_field =
+    unrecognized field name `{$name}`
+
+passes_layout =
+    layout error: {$layout_error}
+
+passes_feature_stable_twice =
+    feature `{$feature}` is declared stable since {$since}, but was previously declared stable since {$prev_since}
+
+passes_feature_previously_declared =
+    feature `{$feature}` is declared {$declared}, but was previously declared {$prev_declared}
+
+passes_expr_not_allowed_in_context =
+    {$expr} is not allowed in a `{$context}`
+
+passes_const_impl_const_trait =
+    const `impl`s must be for traits marked with `#[const_trait]`
+    .note = this trait must be annotated with `#[const_trait]`
+
+passes_break_non_loop =
+    `break` with value from a `{$kind}` loop
+    .label = can only break with a value inside `loop` or breakable block
+    .label2 = you can't `break` with a value in a `{$kind}` loop
+    .suggestion = use `break` on its own without a value inside this `{$kind}` loop
+    .break_expr_suggestion = alternatively, you might have meant to use the available loop label
+
+passes_continue_labeled_block =
+    `continue` pointing to a labeled block
+    .label = labeled blocks cannot be `continue`'d
+    .block_label = labeled block the `continue` points to
+
+passes_break_inside_closure =
+    `{$name}` inside of a closure
+    .label = cannot `{$name}` inside of a closure
+    .closure_label = enclosing closure
+
+passes_break_inside_async_block =
+    `{$name}` inside of an `async` block
+    .label = cannot `{$name}` inside of an `async` block
+    .async_block_label = enclosing `async` block
+
+passes_outside_loop =
+    `{$name}` outside of a loop
+    .label = cannot `{$name}` outside of a loop
+
+passes_unlabeled_in_labeled_block =
+    unlabeled `{$cf_type}` inside of a labeled block
+    .label = `{$cf_type}` statements that would diverge to or through a labeled block need to bear a label
+
+passes_unlabeled_cf_in_while_condition =
+    `break` or `continue` with no label in the condition of a `while` loop
+    .label = unlabeled `{$cf_type}` in the condition of a `while` loop
+
+passes_cannot_inline_naked_function =
+    naked functions cannot be inlined
+
+passes_undefined_naked_function_abi =
+    Rust ABI is unsupported in naked functions
+
+passes_no_patterns =
+    patterns not allowed in naked function parameters
+
+passes_params_not_allowed =
+    referencing function parameters is not allowed in naked functions
+    .help = follow the calling convention in asm block to use parameters
+
+passes_naked_functions_asm_block =
+    naked functions must contain a single asm block
+    .label_multiple_asm = multiple asm blocks are unsupported in naked functions
+    .label_non_asm = non-asm is unsupported in naked functions
+
+passes_naked_functions_operands =
+    only `const` and `sym` operands are supported in naked functions
+
+passes_naked_functions_asm_options =
+    asm options unsupported in naked functions: {$unsupported_options}
+
+passes_naked_functions_must_use_noreturn =
+    asm in naked functions must use `noreturn` option
+    .suggestion = consider specifying that the asm block is responsible for returning from the function
+
+passes_attr_only_on_main =
+    `{$attr}` attribute can only be used on `fn main()`
+
+passes_attr_only_on_root_main =
+    `{$attr}` attribute can only be used on root `fn main()`
+
+passes_attr_only_in_functions =
+    `{$attr}` attribute can only be used on functions
+
+passes_multiple_rustc_main =
+    multiple functions with a `#[rustc_main]` attribute
+    .first = first `#[rustc_main]` function
+    .additional = additional `#[rustc_main]` function
+
+passes_multiple_start_functions =
+    multiple `start` functions
+    .label = multiple `start` functions
+    .previous = previous `#[start]` function here
+
+passes_extern_main =
+    the `main` function cannot be declared in an `extern` block
+
+passes_unix_sigpipe_values =
+    valid values for `#[unix_sigpipe = "..."]` are `inherit`, `sig_ign`, or `sig_dfl`
+
+passes_no_main_function =
+    `main` function not found in crate `{$crate_name}`
+    .here_is_main = here is a function named `main`
+    .one_or_more_possible_main = you have one or more functions named `main` not defined at the crate level
+    .consider_moving_main = consider moving the `main` function definitions
+    .main_must_be_defined_at_crate = the main function must be defined at the crate level{$has_filename ->
+        [true] {" "}(in `{$filename}`)
+        *[false] {""}
+    }
+    .consider_adding_main_to_file = consider adding a `main` function to `{$filename}`
+    .consider_adding_main_at_crate = consider adding a `main` function at the crate level
+    .teach_note = If you don't know the basics of Rust, you can go look to the Rust Book to get started: https://doc.rust-lang.org/book/
+    .non_function_main = non-function item at `crate::main` is found
+
+passes_duplicate_lang_item =
+    found duplicate lang item `{$lang_item_name}`
+    .first_defined_span = the lang item is first defined here
+    .first_defined_crate_depends = the lang item is first defined in crate `{$orig_crate_name}` (which `{$orig_dependency_of}` depends on)
+    .first_defined_crate = the lang item is first defined in crate `{$orig_crate_name}`.
+    .first_definition_local = first definition in the local crate (`{$orig_crate_name}`)
+    .second_definition_local = second definition in the local crate (`{$crate_name}`)
+    .first_definition_path = first definition in `{$orig_crate_name}` loaded from {$orig_path}
+    .second_definition_path = second definition in `{$crate_name}` loaded from {$path}
+
+passes_duplicate_lang_item_crate =
+    duplicate lang item in crate `{$crate_name}`: `{$lang_item_name}`.
+    .first_defined_span = the lang item is first defined here
+    .first_defined_crate_depends = the lang item is first defined in crate `{$orig_crate_name}` (which `{$orig_dependency_of}` depends on)
+    .first_defined_crate = the lang item is first defined in crate `{$orig_crate_name}`.
+    .first_definition_local = first definition in the local crate (`{$orig_crate_name}`)
+    .second_definition_local = second definition in the local crate (`{$crate_name}`)
+    .first_definition_path = first definition in `{$orig_crate_name}` loaded from {$orig_path}
+    .second_definition_path = second definition in `{$crate_name}` loaded from {$path}
+
+passes_duplicate_lang_item_crate_depends =
+    duplicate lang item in crate `{$crate_name}` (which `{$dependency_of}` depends on): `{$lang_item_name}`.
+    .first_defined_span = the lang item is first defined here
+    .first_defined_crate_depends = the lang item is first defined in crate `{$orig_crate_name}` (which `{$orig_dependency_of}` depends on)
+    .first_defined_crate = the lang item is first defined in crate `{$orig_crate_name}`.
+    .first_definition_local = first definition in the local crate (`{$orig_crate_name}`)
+    .second_definition_local = second definition in the local crate (`{$crate_name}`)
+    .first_definition_path = first definition in `{$orig_crate_name}` loaded from {$orig_path}
+    .second_definition_path = second definition in `{$crate_name}` loaded from {$path}
+
+passes_incorrect_target =
+    `{$name}` language item must be applied to a {$kind} with {$at_least ->
+        [true] at least {$num}
+        *[false] {$num}
+    } generic {$num ->
+        [one] argument
+        *[other] arguments
+    }
+    .label = this {$kind} has {$actual_num} generic {$actual_num ->
+        [one] argument
+        *[other] arguments
+    }
+
+passes_useless_assignment =
+    useless assignment of {$is_field_assign ->
+        [true] field
+        *[false] variable
+    } of type `{$ty}` to itself
+
+passes_only_has_effect_on =
+    `#[{$attr_name}]` only has an effect on {$target_name ->
+        [function] functions
+        [module] modules
+        [implementation_block] implementation blocks
+        *[unspecified] (unspecified--this is a compiler bug)
+    }
+
+passes_object_lifetime_err =
+    {$repr}
+
+passes_unrecognized_repr_hint =
+    unrecognized representation hint
+    .help = valid reprs are `C`, `align`, `packed`, `transparent`, `simd`, `i8`, `u8`, `i16`, `u16`, `i32`, `u32`, `i64`, `u64`, `i128`, `u128`, `isize`, `usize`
+
+passes_attr_application_enum =
+    attribute should be applied to an enum
+    .label = not an enum
+
+passes_attr_application_struct =
+    attribute should be applied to a struct
+    .label = not a struct
+
+passes_attr_application_struct_union =
+    attribute should be applied to a struct or union
+    .label = not a struct or union
+
+passes_attr_application_struct_enum_union =
+    attribute should be applied to a struct, enum, or union
+    .label = not a struct, enum, or union
+
+passes_attr_application_struct_enum_function_union =
+    attribute should be applied to a struct, enum, function, or union
+    .label = not a struct, enum, function, or union
+
+passes_transparent_incompatible =
+    transparent {$target} cannot have other repr hints
+
+passes_deprecated_attribute =
+    deprecated attribute must be paired with either stable or unstable attribute
+
+passes_useless_stability =
+    this stability annotation is useless
+    .label = useless stability annotation
+    .item = the stability attribute annotates this item
+
+passes_invalid_stability =
+    invalid stability version found
+    .label = invalid stability version
+    .item = the stability attribute annotates this item
+
+passes_cannot_stabilize_deprecated =
+    an API can't be stabilized after it is deprecated
+    .label = invalid version
+    .item = the stability attribute annotates this item
+
+passes_invalid_deprecation_version =
+    invalid deprecation version found
+    .label = invalid deprecation version
+    .item = the stability attribute annotates this item
+
+passes_missing_stability_attr =
+    {$descr} has missing stability attribute
+
+passes_missing_const_stab_attr =
+    {$descr} has missing const stability attribute
+
+passes_trait_impl_const_stable =
+    trait implementations cannot be const stable yet
+    .note = see issue #67792 <https://github.com/rust-lang/rust/issues/67792> for more information
+
+passes_feature_only_on_nightly =
+    `#![feature]` may not be used on the {$release_channel} release channel
+
+passes_unknown_feature =
+    unknown feature `{$feature}`
+
+passes_implied_feature_not_exist =
+    feature `{$implied_by}` implying `{$feature}` does not exist
+
+passes_duplicate_feature_err =
+    the feature `{$feature}` has already been declared
+
+passes_missing_const_err =
+    attributes `#[rustc_const_unstable]` and `#[rustc_const_stable]` require the function or method to be `const`
+    .help = make the function or method const
+    .label = attribute specified here