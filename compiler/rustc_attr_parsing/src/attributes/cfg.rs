--- conflicted
+++ resolved
@@ -326,12 +326,8 @@
             }) {
                 Ok(r) => return Some(r),
                 Err(e) => {
-<<<<<<< HEAD
-                    let suggestions = CFG_ATTR_TEMPLATE.suggestions(cfg_attr.style, sym::cfg_attr);
-=======
                     let suggestions =
                         CFG_ATTR_TEMPLATE.suggestions(Some(cfg_attr.style), sym::cfg_attr);
->>>>>>> b1b464d6
                     e.with_span_suggestions(
                         cfg_attr.span,
                         "must be of the form",
@@ -361,11 +357,7 @@
                 template: CFG_ATTR_TEMPLATE,
                 attribute: AttrPath::from_ast(&cfg_attr.get_normal_item().path),
                 reason,
-<<<<<<< HEAD
-                attr_style: cfg_attr.style,
-=======
                 suggestions: CFG_ATTR_TEMPLATE.suggestions(Some(cfg_attr.style), sym::cfg_attr),
->>>>>>> b1b464d6
             });
         }
     }
@@ -397,10 +389,7 @@
     let cfg_predicate = AttributeParser::parse_single_args(
         sess,
         attribute.span,
-<<<<<<< HEAD
-=======
         attribute.get_normal_item().span(),
->>>>>>> b1b464d6
         attribute.style,
         AttrPath {
             segments: attribute
