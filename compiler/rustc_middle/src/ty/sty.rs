--- conflicted
+++ resolved
@@ -39,10 +39,7 @@
 pub type TyKind<'tcx> = ir::TyKind<TyCtxt<'tcx>>;
 pub type TypeAndMut<'tcx> = ir::TypeAndMut<TyCtxt<'tcx>>;
 pub type AliasTy<'tcx> = ir::AliasTy<TyCtxt<'tcx>>;
-<<<<<<< HEAD
-=======
 pub type FnSig<'tcx> = ir::FnSig<TyCtxt<'tcx>>;
->>>>>>> 6579ed89
 
 pub trait Article {
     fn article(&self) -> &'static str;
