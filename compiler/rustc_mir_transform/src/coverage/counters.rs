--- conflicted
+++ resolved
@@ -144,21 +144,6 @@
 }
 
 impl CoverageCounters {
-<<<<<<< HEAD
-    /// Ensures that each BCB node needing a counter has one, by creating physical
-    /// counters or counter expressions for nodes and edges as required.
-    pub(super) fn make_bcb_counters(
-        graph: &CoverageGraph,
-        bcb_needs_counter: &DenseBitSet<BasicCoverageBlock>,
-    ) -> Self {
-        let mut builder = CountersBuilder::new(graph, bcb_needs_counter);
-        builder.make_bcb_counters();
-
-        builder.into_coverage_counters()
-    }
-
-=======
->>>>>>> 01706e1a
     fn with_num_bcbs(num_bcbs: usize) -> Self {
         Self {
             phys_counter_for_node: FxIndexMap::default(),
@@ -245,90 +230,6 @@
     }
 
     pub(super) fn into_expressions(self) -> IndexVec<ExpressionId, Expression> {
-<<<<<<< HEAD
-        let old_len = self.expressions.len();
-        let expressions = self
-            .expressions
-            .into_iter()
-            .map(|BcbExpression { lhs, op, rhs }| Expression {
-                lhs: lhs.as_term(),
-                op,
-                rhs: rhs.as_term(),
-            })
-            .collect::<IndexVec<ExpressionId, _>>();
-
-        // Expression IDs are indexes into this vector, so make sure we didn't
-        // accidentally invalidate them by changing its length.
-        assert_eq!(old_len, expressions.len());
-        expressions
-    }
-}
-
-/// Symbolic representation of the coverage counter to be used for a particular
-/// node or edge in the coverage graph. The same site counter can be used for
-/// multiple sites, if they have been determined to have the same count.
-#[derive(Clone, Copy, Debug)]
-enum SiteCounter {
-    /// A physical counter at some node/edge.
-    Phys { site: Site },
-    /// A counter expression for a node that takes the sum of all its in-edge
-    /// counters.
-    NodeSumExpr { bcb: BasicCoverageBlock },
-    /// A counter expression for an edge that takes the counter of its source
-    /// node, and subtracts the counters of all its sibling out-edges.
-    EdgeDiffExpr { from_bcb: BasicCoverageBlock, to_bcb: BasicCoverageBlock },
-}
-
-/// Yields the graph successors of `from_bcb` that aren't `to_bcb`. This is
-/// used when creating a counter expression for [`SiteCounter::EdgeDiffExpr`].
-///
-/// For example, in this diagram the sibling out-edge targets of edge `AC` are
-/// the nodes `B` and `D`.
-///
-/// ```text
-///    A
-///  / | \
-/// B  C  D
-/// ```
-fn sibling_out_edge_targets(
-    graph: &CoverageGraph,
-    from_bcb: BasicCoverageBlock,
-    to_bcb: BasicCoverageBlock,
-) -> impl Iterator<Item = BasicCoverageBlock> + Captures<'_> {
-    graph.successors[from_bcb].iter().copied().filter(move |&t| t != to_bcb)
-}
-
-/// Helper struct that allows counter creation to inspect the BCB graph, and
-/// the set of nodes that need counters.
-struct CountersBuilder<'a> {
-    graph: &'a CoverageGraph,
-    bcb_needs_counter: &'a DenseBitSet<BasicCoverageBlock>,
-
-    site_counters: FxHashMap<Site, SiteCounter>,
-}
-
-impl<'a> CountersBuilder<'a> {
-    fn new(
-        graph: &'a CoverageGraph,
-        bcb_needs_counter: &'a DenseBitSet<BasicCoverageBlock>,
-    ) -> Self {
-        assert_eq!(graph.num_nodes(), bcb_needs_counter.domain_size());
-        Self { graph, bcb_needs_counter, site_counters: FxHashMap::default() }
-    }
-
-    fn make_bcb_counters(&mut self) {
-        debug!("make_bcb_counters(): adding a counter or expression to each BasicCoverageBlock");
-
-        // Traverse the coverage graph, ensuring that every node that needs a
-        // coverage counter has one.
-        for bcb in ReadyFirstTraversal::new(self.graph) {
-            let _span = debug_span!("traversal", ?bcb).entered();
-            if self.bcb_needs_counter.contains(bcb) {
-                self.make_node_counter_and_out_edge_counters(bcb);
-            }
-        }
-=======
         self.expressions
->>>>>>> 01706e1a
     }
 }