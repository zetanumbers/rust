--- conflicted
+++ resolved
@@ -243,13 +243,9 @@
 
 /// Methods on raw pointers
 #[stable]
-<<<<<<< HEAD
-pub trait PtrExt<T> : Sized {
-=======
-pub trait PtrExt {
+pub trait PtrExt: Sized {
     type Target;
 
->>>>>>> 1abee08c
     /// Returns the null pointer.
     #[deprecated = "call ptr::null instead"]
     fn null() -> Self;
