--- conflicted
+++ resolved
@@ -5381,13 +5381,8 @@
         let (n_tps, inputs, output) = match &name[..] {
             "breakpoint" => (0, Vec::new(), ty::mk_nil(tcx)),
             "size_of" |
-<<<<<<< HEAD
-            "pref_align_of" | "min_align_of" => (1, Vec::new(), ccx.tcx.types.uint),
+            "pref_align_of" | "min_align_of" => (1, Vec::new(), ccx.tcx.types.usize),
             "init" | "init_dropped" => (1, Vec::new(), param(ccx, 0)),
-=======
-            "pref_align_of" | "min_align_of" => (1, Vec::new(), ccx.tcx.types.usize),
-            "init" => (1, Vec::new(), param(ccx, 0)),
->>>>>>> 43bfaa4a
             "uninit" => (1, Vec::new(), param(ccx, 0)),
             "forget" => (1, vec!( param(ccx, 0) ), ty::mk_nil(tcx)),
             "transmute" => (2, vec!( param(ccx, 0) ), param(ccx, 1)),
