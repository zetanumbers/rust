use camino::Utf8Path;
use semver::Version;

use crate::common::{Config, Debugger, TestMode};
use crate::directives::{
    AuxProps, DirectivesCache, EarlyProps, Edition, EditionRange, FileDirectives,
    extract_llvm_version, extract_version_range, iter_directives, line_directive, parse_edition,
    parse_normalize_rule,
};
use crate::executor::{CollectedTestDesc, ShouldFail};

fn make_test_description(
    config: &Config,
    name: String,
    path: &Utf8Path,
    filterable_path: &Utf8Path,
    file_contents: &str,
    revision: Option<&str>,
) -> CollectedTestDesc {
    let cache = DirectivesCache::load(config);
    let mut poisoned = false;
    let file_directives = FileDirectives::from_file_contents(path, file_contents);

    let mut aux_props = AuxProps::default();
    let test = crate::directives::make_test_description(
        config,
        &cache,
        name,
        path,
        filterable_path,
        &file_directives,
        revision,
        &mut poisoned,
        &mut aux_props,
    );
    if poisoned {
        panic!("poisoned!");
    }
    test
}

#[test]
fn test_parse_normalize_rule() {
    let good_data = &[
        (
            r#""something (32 bits)" -> "something ($WORD bits)""#,
            "something (32 bits)",
            "something ($WORD bits)",
        ),
        (r#"  " with whitespace"   ->   "    replacement""#, " with whitespace", "    replacement"),
    ];

    for &(input, expected_regex, expected_replacement) in good_data {
        let parsed = parse_normalize_rule(input);
        let parsed =
            parsed.as_ref().map(|(regex, replacement)| (regex.as_str(), replacement.as_str()));
        assert_eq!(parsed, Some((expected_regex, expected_replacement)));
    }

    let bad_data = &[
        r#"something (11 bits) -> something ($WORD bits)"#,
        r#"something (12 bits) -> something ($WORD bits)"#,
        r#""something (13 bits) -> something ($WORD bits)"#,
        r#""something (14 bits)" -> "something ($WORD bits)"#,
        r#""something (15 bits)" -> "something ($WORD bits)"."#,
    ];

    for &input in bad_data {
        println!("- {input:?}");
        let parsed = parse_normalize_rule(input);
        assert_eq!(parsed, None);
    }
}

#[derive(Default)]
struct ConfigBuilder {
    mode: Option<String>,
    channel: Option<String>,
    edition: Option<Edition>,
    host: Option<String>,
    target: Option<String>,
    stage: Option<u32>,
    stage_id: Option<String>,
    llvm_version: Option<String>,
    git_hash: bool,
    system_llvm: bool,
    profiler_runtime: bool,
    rustc_debug_assertions: bool,
    std_debug_assertions: bool,
}

impl ConfigBuilder {
    fn mode(&mut self, s: &str) -> &mut Self {
        self.mode = Some(s.to_owned());
        self
    }

    fn channel(&mut self, s: &str) -> &mut Self {
        self.channel = Some(s.to_owned());
        self
    }

    fn edition(&mut self, e: Edition) -> &mut Self {
        self.edition = Some(e);
        self
    }

    fn host(&mut self, s: &str) -> &mut Self {
        self.host = Some(s.to_owned());
        self
    }

    fn target(&mut self, s: &str) -> &mut Self {
        self.target = Some(s.to_owned());
        self
    }

    fn stage(&mut self, n: u32) -> &mut Self {
        self.stage = Some(n);
        self
    }

    fn stage_id(&mut self, s: &str) -> &mut Self {
        self.stage_id = Some(s.to_owned());
        self
    }

    fn llvm_version(&mut self, s: &str) -> &mut Self {
        self.llvm_version = Some(s.to_owned());
        self
    }

    fn git_hash(&mut self, b: bool) -> &mut Self {
        self.git_hash = b;
        self
    }

    fn system_llvm(&mut self, s: bool) -> &mut Self {
        self.system_llvm = s;
        self
    }

    fn profiler_runtime(&mut self, is_available: bool) -> &mut Self {
        self.profiler_runtime = is_available;
        self
    }

    fn rustc_debug_assertions(&mut self, is_enabled: bool) -> &mut Self {
        self.rustc_debug_assertions = is_enabled;
        self
    }

    fn std_debug_assertions(&mut self, is_enabled: bool) -> &mut Self {
        self.std_debug_assertions = is_enabled;
        self
    }

    fn build(&mut self) -> Config {
        let args = &[
            "compiletest",
            "--mode",
            self.mode.as_deref().unwrap_or("ui"),
            "--suite=ui",
            "--compile-lib-path=",
            "--run-lib-path=",
            "--python=",
            "--jsondocck-path=",
            "--src-root=",
            "--src-test-suite-root=",
            "--build-root=",
            "--build-test-suite-root=",
            "--sysroot-base=",
            "--cc=c",
            "--cxx=c++",
            "--cflags=",
            "--cxxflags=",
            "--llvm-components=",
            "--android-cross-path=",
            "--stage",
            &self.stage.unwrap_or(2).to_string(),
            "--stage-id",
            self.stage_id.as_deref().unwrap_or("stage2-x86_64-unknown-linux-gnu"),
            "--channel",
            self.channel.as_deref().unwrap_or("nightly"),
            "--host",
            self.host.as_deref().unwrap_or("x86_64-unknown-linux-gnu"),
            "--target",
            self.target.as_deref().unwrap_or("x86_64-unknown-linux-gnu"),
            "--nightly-branch=",
            "--git-merge-commit-email=",
            "--minicore-path=",
        ];
        let mut args: Vec<String> = args.iter().map(ToString::to_string).collect();

        if let Some(edition) = &self.edition {
            args.push(format!("--edition={edition}"));
        }

        if let Some(ref llvm_version) = self.llvm_version {
            args.push("--llvm-version".to_owned());
            args.push(llvm_version.clone());
        }

        if self.git_hash {
            args.push("--git-hash".to_owned());
        }
        if self.system_llvm {
            args.push("--system-llvm".to_owned());
        }
        if self.profiler_runtime {
            args.push("--profiler-runtime".to_owned());
        }
        if self.rustc_debug_assertions {
            args.push("--with-rustc-debug-assertions".to_owned());
        }
        if self.std_debug_assertions {
            args.push("--with-std-debug-assertions".to_owned());
        }

        args.push("--rustc-path".to_string());
        args.push(std::env::var("TEST_RUSTC").expect("must be configured by bootstrap"));

        crate::parse_config(args)
    }
}

fn cfg() -> ConfigBuilder {
    ConfigBuilder::default()
}

fn parse_early_props(config: &Config, contents: &str) -> EarlyProps {
    let file_directives = FileDirectives::from_file_contents(Utf8Path::new("a.rs"), contents);
    EarlyProps::from_file_directives(config, &file_directives)
}

fn check_ignore(config: &Config, contents: &str) -> bool {
    let tn = String::new();
    let p = Utf8Path::new("a.rs");
    let d = make_test_description(&config, tn, p, p, contents, None);
    d.ignore
}

#[test]
fn should_fail() {
    let config: Config = cfg().build();
    let tn = String::new();
    let p = Utf8Path::new("a.rs");

    let d = make_test_description(&config, tn.clone(), p, p, "", None);
<<<<<<< HEAD
    assert_eq!(d.should_panic, ShouldPanic::No);
    let d = make_test_description(&config, tn, p, p, "//@ should-fail", None);
    assert_eq!(d.should_panic, ShouldPanic::Yes);
=======
    assert_eq!(d.should_fail, ShouldFail::No);
    let d = make_test_description(&config, tn, p, p, "//@ should-fail", None);
    assert_eq!(d.should_fail, ShouldFail::Yes);
>>>>>>> b1b464d6
}

#[test]
fn revisions() {
    let config: Config = cfg().build();

    assert_eq!(parse_early_props(&config, "//@ revisions: a b c").revisions, vec!["a", "b", "c"],);
}

#[test]
fn llvm_version() {
    let config: Config = cfg().llvm_version("8.1.2").build();
    assert!(check_ignore(&config, "//@ min-llvm-version: 9.0"));

    let config: Config = cfg().llvm_version("9.0.1").build();
    assert!(check_ignore(&config, "//@ min-llvm-version: 9.2"));

    let config: Config = cfg().llvm_version("9.3.1").build();
    assert!(!check_ignore(&config, "//@ min-llvm-version: 9.2"));

    let config: Config = cfg().llvm_version("10.0.0").build();
    assert!(!check_ignore(&config, "//@ min-llvm-version: 9.0"));

    let config: Config = cfg().llvm_version("10.0.0").build();
    assert!(check_ignore(&config, "//@ exact-llvm-major-version: 9.0"));

    let config: Config = cfg().llvm_version("9.0.0").build();
    assert!(check_ignore(&config, "//@ exact-llvm-major-version: 10.0"));

    let config: Config = cfg().llvm_version("10.0.0").build();
    assert!(!check_ignore(&config, "//@ exact-llvm-major-version: 10.0"));

    let config: Config = cfg().llvm_version("10.0.0").build();
    assert!(!check_ignore(&config, "//@ exact-llvm-major-version: 10"));

    let config: Config = cfg().llvm_version("10.6.2").build();
    assert!(!check_ignore(&config, "//@ exact-llvm-major-version: 10"));

    let config: Config = cfg().llvm_version("19.0.0").build();
    assert!(!check_ignore(&config, "//@ max-llvm-major-version: 19"));

    let config: Config = cfg().llvm_version("19.1.2").build();
    assert!(!check_ignore(&config, "//@ max-llvm-major-version: 19"));

    let config: Config = cfg().llvm_version("20.0.0").build();
    assert!(check_ignore(&config, "//@ max-llvm-major-version: 19"));
}

#[test]
fn system_llvm_version() {
    let config: Config = cfg().system_llvm(true).llvm_version("17.0.0").build();
    assert!(check_ignore(&config, "//@ min-system-llvm-version: 18.0"));

    let config: Config = cfg().system_llvm(true).llvm_version("18.0.0").build();
    assert!(!check_ignore(&config, "//@ min-system-llvm-version: 18.0"));

    let config: Config = cfg().llvm_version("17.0.0").build();
    assert!(!check_ignore(&config, "//@ min-system-llvm-version: 18.0"));
}

#[test]
fn ignore_target() {
    let config: Config = cfg().target("x86_64-unknown-linux-gnu").build();

    assert!(check_ignore(&config, "//@ ignore-x86_64-unknown-linux-gnu"));
    assert!(check_ignore(&config, "//@ ignore-x86_64"));
    assert!(check_ignore(&config, "//@ ignore-linux"));
    assert!(check_ignore(&config, "//@ ignore-unix"));
    assert!(check_ignore(&config, "//@ ignore-gnu"));
    assert!(check_ignore(&config, "//@ ignore-64bit"));

    assert!(!check_ignore(&config, "//@ ignore-x86"));
    assert!(!check_ignore(&config, "//@ ignore-windows"));
    assert!(!check_ignore(&config, "//@ ignore-msvc"));
    assert!(!check_ignore(&config, "//@ ignore-32bit"));
}

#[test]
fn only_target() {
    let config: Config = cfg().target("x86_64-pc-windows-gnu").build();

    assert!(check_ignore(&config, "//@ only-x86"));
    assert!(check_ignore(&config, "//@ only-linux"));
    assert!(check_ignore(&config, "//@ only-unix"));
    assert!(check_ignore(&config, "//@ only-msvc"));
    assert!(check_ignore(&config, "//@ only-32bit"));

    assert!(!check_ignore(&config, "//@ only-x86_64-pc-windows-gnu"));
    assert!(!check_ignore(&config, "//@ only-x86_64"));
    assert!(!check_ignore(&config, "//@ only-windows"));
    assert!(!check_ignore(&config, "//@ only-gnu"));
    assert!(!check_ignore(&config, "//@ only-64bit"));
}

#[test]
fn rustc_debug_assertions() {
    let config: Config = cfg().rustc_debug_assertions(false).build();

    assert!(check_ignore(&config, "//@ needs-rustc-debug-assertions"));
    assert!(!check_ignore(&config, "//@ ignore-rustc-debug-assertions"));

    let config: Config = cfg().rustc_debug_assertions(true).build();

    assert!(!check_ignore(&config, "//@ needs-rustc-debug-assertions"));
    assert!(check_ignore(&config, "//@ ignore-rustc-debug-assertions"));
}

#[test]
fn std_debug_assertions() {
    let config: Config = cfg().std_debug_assertions(false).build();

    assert!(check_ignore(&config, "//@ needs-std-debug-assertions"));
    assert!(!check_ignore(&config, "//@ ignore-std-debug-assertions"));

    let config: Config = cfg().std_debug_assertions(true).build();

    assert!(!check_ignore(&config, "//@ needs-std-debug-assertions"));
    assert!(check_ignore(&config, "//@ ignore-std-debug-assertions"));
}

#[test]
fn stage() {
    let config: Config = cfg().stage(1).stage_id("stage1-x86_64-unknown-linux-gnu").build();

    assert!(check_ignore(&config, "//@ ignore-stage1"));
    assert!(!check_ignore(&config, "//@ ignore-stage2"));
}

#[test]
fn cross_compile() {
    let config: Config = cfg().host("x86_64-apple-darwin").target("wasm32-unknown-unknown").build();
    assert!(check_ignore(&config, "//@ ignore-cross-compile"));

    let config: Config = cfg().host("x86_64-apple-darwin").target("x86_64-apple-darwin").build();
    assert!(!check_ignore(&config, "//@ ignore-cross-compile"));
}

#[test]
fn debugger() {
    let mut config = cfg().build();
    config.debugger = None;
    assert!(!check_ignore(&config, "//@ ignore-cdb"));

    config.debugger = Some(Debugger::Cdb);
    assert!(check_ignore(&config, "//@ ignore-cdb"));

    config.debugger = Some(Debugger::Gdb);
    assert!(check_ignore(&config, "//@ ignore-gdb"));

    config.debugger = Some(Debugger::Lldb);
    assert!(check_ignore(&config, "//@ ignore-lldb"));
}

#[test]
fn git_hash() {
    let config: Config = cfg().git_hash(false).build();
    assert!(check_ignore(&config, "//@ needs-git-hash"));

    let config: Config = cfg().git_hash(true).build();
    assert!(!check_ignore(&config, "//@ needs-git-hash"));
}

#[test]
fn sanitizers() {
    // Target that supports all sanitizers:
    let config: Config = cfg().target("x86_64-unknown-linux-gnu").build();
    assert!(!check_ignore(&config, "//@ needs-sanitizer-address"));
    assert!(!check_ignore(&config, "//@ needs-sanitizer-leak"));
    assert!(!check_ignore(&config, "//@ needs-sanitizer-memory"));
    assert!(!check_ignore(&config, "//@ needs-sanitizer-thread"));

    // Target that doesn't support sanitizers:
    let config: Config = cfg().target("wasm32-unknown-emscripten").build();
    assert!(check_ignore(&config, "//@ needs-sanitizer-address"));
    assert!(check_ignore(&config, "//@ needs-sanitizer-leak"));
    assert!(check_ignore(&config, "//@ needs-sanitizer-memory"));
    assert!(check_ignore(&config, "//@ needs-sanitizer-thread"));
}

#[test]
fn profiler_runtime() {
    let config: Config = cfg().profiler_runtime(false).build();
    assert!(check_ignore(&config, "//@ needs-profiler-runtime"));

    let config: Config = cfg().profiler_runtime(true).build();
    assert!(!check_ignore(&config, "//@ needs-profiler-runtime"));
}

#[test]
fn asm_support() {
    let asms = [
        ("avr-none", false),
        ("i686-unknown-netbsd", true),
        ("riscv32gc-unknown-linux-gnu", true),
        ("riscv64imac-unknown-none-elf", true),
        ("x86_64-unknown-linux-gnu", true),
        ("i686-unknown-netbsd", true),
    ];
    for (target, has_asm) in asms {
        let config = cfg().target(target).build();
        assert_eq!(config.has_asm_support(), has_asm);
        assert_eq!(check_ignore(&config, "//@ needs-asm-support"), !has_asm)
    }
}

#[test]
fn channel() {
    let config: Config = cfg().channel("beta").build();

    assert!(check_ignore(&config, "//@ ignore-beta"));
    assert!(check_ignore(&config, "//@ only-nightly"));
    assert!(check_ignore(&config, "//@ only-stable"));

    assert!(!check_ignore(&config, "//@ only-beta"));
    assert!(!check_ignore(&config, "//@ ignore-nightly"));
    assert!(!check_ignore(&config, "//@ ignore-stable"));
}

#[test]
fn test_extract_llvm_version() {
    // Note: officially, semver *requires* that versions at the minimum have all three
    // `major.minor.patch` numbers, though for test-writer's convenience we allow omitting the minor
    // and patch numbers (which will be stubbed out as 0).
    assert_eq!(extract_llvm_version("0"), Version::new(0, 0, 0));
    assert_eq!(extract_llvm_version("0.0"), Version::new(0, 0, 0));
    assert_eq!(extract_llvm_version("0.0.0"), Version::new(0, 0, 0));
    assert_eq!(extract_llvm_version("1"), Version::new(1, 0, 0));
    assert_eq!(extract_llvm_version("1.2"), Version::new(1, 2, 0));
    assert_eq!(extract_llvm_version("1.2.3"), Version::new(1, 2, 3));
    assert_eq!(extract_llvm_version("4.5.6git"), Version::new(4, 5, 6));
    assert_eq!(extract_llvm_version("4.5.6-rc1"), Version::new(4, 5, 6));
    assert_eq!(extract_llvm_version("123.456.789-rc1"), Version::new(123, 456, 789));
    assert_eq!(extract_llvm_version("8.1.2-rust"), Version::new(8, 1, 2));
    assert_eq!(extract_llvm_version("9.0.1-rust-1.43.0-dev"), Version::new(9, 0, 1));
    assert_eq!(extract_llvm_version("9.3.1-rust-1.43.0-dev"), Version::new(9, 3, 1));
    assert_eq!(extract_llvm_version("10.0.0-rust"), Version::new(10, 0, 0));
    assert_eq!(extract_llvm_version("11.1.0"), Version::new(11, 1, 0));
    assert_eq!(extract_llvm_version("12.0.0libcxx"), Version::new(12, 0, 0));
    assert_eq!(extract_llvm_version("12.0.0-rc3"), Version::new(12, 0, 0));
    assert_eq!(extract_llvm_version("13.0.0git"), Version::new(13, 0, 0));
}

#[test]
#[should_panic]
fn test_llvm_version_invalid_components() {
    extract_llvm_version("4.x.6");
}

#[test]
#[should_panic]
fn test_llvm_version_invalid_prefix() {
    extract_llvm_version("meow4.5.6");
}

#[test]
#[should_panic]
fn test_llvm_version_too_many_components() {
    extract_llvm_version("4.5.6.7");
}

#[test]
fn test_extract_version_range() {
    let wrapped_extract = |s: &str| Some(extract_llvm_version(s));

    assert_eq!(
        extract_version_range("1.2.3 - 4.5.6", wrapped_extract),
        Some((Version::new(1, 2, 3), Version::new(4, 5, 6)))
    );
    assert_eq!(
        extract_version_range("0   - 4.5.6", wrapped_extract),
        Some((Version::new(0, 0, 0), Version::new(4, 5, 6)))
    );
    assert_eq!(extract_version_range("1.2.3 -", wrapped_extract), None);
    assert_eq!(extract_version_range("1.2.3 - ", wrapped_extract), None);
    assert_eq!(extract_version_range("- 4.5.6", wrapped_extract), None);
    assert_eq!(extract_version_range("-", wrapped_extract), None);
    assert_eq!(extract_version_range(" - 4.5.6", wrapped_extract), None);
    assert_eq!(extract_version_range("   - 4.5.6", wrapped_extract), None);
    assert_eq!(extract_version_range("0  -", wrapped_extract), None);
}

#[test]
#[should_panic(expected = "duplicate revision: `rpass1` in line ` rpass1 rpass1`")]
fn test_duplicate_revisions() {
    let config: Config = cfg().build();
    parse_early_props(&config, "//@ revisions: rpass1 rpass1");
}

#[test]
#[should_panic(
    expected = "revision name `CHECK` is not permitted in a test suite that uses `FileCheck` annotations"
)]
fn test_assembly_mode_forbidden_revisions() {
    let config = cfg().mode("assembly").build();
    parse_early_props(&config, "//@ revisions: CHECK");
}

#[test]
#[should_panic(expected = "revision name `true` is not permitted")]
fn test_forbidden_revisions() {
    let config = cfg().mode("ui").build();
    parse_early_props(&config, "//@ revisions: true");
}

#[test]
#[should_panic(
    expected = "revision name `CHECK` is not permitted in a test suite that uses `FileCheck` annotations"
)]
fn test_codegen_mode_forbidden_revisions() {
    let config = cfg().mode("codegen").build();
    parse_early_props(&config, "//@ revisions: CHECK");
}

#[test]
#[should_panic(
    expected = "revision name `CHECK` is not permitted in a test suite that uses `FileCheck` annotations"
)]
fn test_miropt_mode_forbidden_revisions() {
    let config = cfg().mode("mir-opt").build();
    parse_early_props(&config, "//@ revisions: CHECK");
}

#[test]
fn test_forbidden_revisions_allowed_in_non_filecheck_dir() {
    let revisions = ["CHECK", "COM", "NEXT", "SAME", "EMPTY", "NOT", "COUNT", "DAG", "LABEL"];
    let modes = [
        "pretty",
        "debuginfo",
        "rustdoc",
        "rustdoc-json",
        "codegen-units",
        "incremental",
        "ui",
        "rustdoc-js",
        "coverage-map",
        "coverage-run",
        "crashes",
    ];

    for rev in revisions {
        let content = format!("//@ revisions: {rev}");
        for mode in modes {
            let config = cfg().mode(mode).build();
            parse_early_props(&config, &content);
        }
    }
}

#[test]
fn ignore_arch() {
    let archs = [
        ("x86_64-unknown-linux-gnu", "x86_64"),
        ("i686-unknown-linux-gnu", "x86"),
        ("nvptx64-nvidia-cuda", "nvptx64"),
        ("thumbv7m-none-eabi", "thumb"),
        ("i586-unknown-linux-gnu", "x86"),
        ("i586-unknown-linux-gnu", "i586"),
    ];
    for (target, arch) in archs {
        let config: Config = cfg().target(target).build();
        assert!(config.matches_arch(arch), "{target} {arch}");
        assert!(check_ignore(&config, &format!("//@ ignore-{arch}")));
    }
}

#[test]
fn matches_os() {
    let oss = [
        ("x86_64-unknown-linux-gnu", "linux"),
        ("x86_64-fortanix-unknown-sgx", "unknown"),
        ("wasm32-unknown-unknown", "unknown"),
        ("x86_64-unknown-none", "none"),
    ];
    for (target, os) in oss {
        let config = cfg().target(target).build();
        assert!(config.matches_os(os), "{target} {os}");
        assert!(check_ignore(&config, &format!("//@ ignore-{os}")));
    }
}

#[test]
fn matches_env() {
    let envs = [
        ("x86_64-unknown-linux-gnu", "gnu"),
        ("x86_64-fortanix-unknown-sgx", "sgx"),
        ("arm-unknown-linux-musleabi", "musl"),
        ("aarch64-apple-ios-macabi", "macabi"),
    ];
    for (target, env) in envs {
        let config: Config = cfg().target(target).build();
        assert!(config.matches_env(env), "{target} {env}");
        assert!(check_ignore(&config, &format!("//@ ignore-{env}")));
    }
}

#[test]
fn matches_abi() {
    let abis = [("x86_64-unknown-linux-gnux32", "x32"), ("arm-unknown-linux-gnueabi", "eabi")];
    for (target, abi) in abis {
        let config: Config = cfg().target(target).build();
        assert!(config.matches_abi(abi), "{target} {abi}");
        assert!(check_ignore(&config, &format!("//@ ignore-{abi}")));
    }
}

#[test]
fn is_big_endian() {
    let endians = [
        ("x86_64-unknown-linux-gnu", false),
        ("bpfeb-unknown-none", true),
        ("m68k-unknown-linux-gnu", true),
        ("aarch64_be-unknown-linux-gnu", true),
        ("powerpc64-unknown-linux-gnu", true),
    ];
    for (target, is_big) in endians {
        let config = cfg().target(target).build();
        assert_eq!(config.is_big_endian(), is_big, "{target} {is_big}");
        assert_eq!(check_ignore(&config, "//@ ignore-endian-big"), is_big);
    }
}

#[test]
fn pointer_width() {
    let widths = [
        ("x86_64-unknown-linux-gnu", 64),
        ("i686-unknown-linux-gnu", 32),
        ("arm64_32-apple-watchos", 32),
        ("msp430-none-elf", 16),
    ];
    for (target, width) in widths {
        let config: Config = cfg().target(target).build();
        assert_eq!(config.get_pointer_width(), width, "{target} {width}");
        assert_eq!(check_ignore(&config, "//@ ignore-16bit"), width == 16);
        assert_eq!(check_ignore(&config, "//@ ignore-32bit"), width == 32);
        assert_eq!(check_ignore(&config, "//@ ignore-64bit"), width == 64);
    }
}

#[test]
fn wasm_special() {
    let ignores = [
        ("wasm32-unknown-unknown", "emscripten", true),
        ("wasm32-unknown-unknown", "wasm32", true),
        ("wasm32-unknown-unknown", "wasm32-bare", true),
        ("wasm32-unknown-unknown", "wasm64", false),
        ("wasm32-unknown-emscripten", "emscripten", true),
        ("wasm32-unknown-emscripten", "wasm32", true),
        ("wasm32-unknown-emscripten", "wasm32-bare", false),
        ("wasm32-wasip1", "emscripten", false),
        ("wasm32-wasip1", "wasm32", true),
        ("wasm32-wasip1", "wasm32-bare", false),
        ("wasm32-wasip1", "wasi", true),
        ("wasm64-unknown-unknown", "emscripten", false),
        ("wasm64-unknown-unknown", "wasm32", false),
        ("wasm64-unknown-unknown", "wasm32-bare", false),
        ("wasm64-unknown-unknown", "wasm64", true),
    ];
    for (target, pattern, ignore) in ignores {
        let config: Config = cfg().target(target).build();
        assert_eq!(
            check_ignore(&config, &format!("//@ ignore-{pattern}")),
            ignore,
            "{target} {pattern}"
        );
    }
}

#[test]
fn families() {
    let families = [
        ("x86_64-unknown-linux-gnu", "unix"),
        ("x86_64-pc-windows-gnu", "windows"),
        ("wasm32-unknown-unknown", "wasm"),
        ("wasm32-unknown-emscripten", "wasm"),
        ("wasm32-unknown-emscripten", "unix"),
    ];
    for (target, family) in families {
        let config: Config = cfg().target(target).build();
        assert!(config.matches_family(family));
        let other = if family == "windows" { "unix" } else { "windows" };
        assert!(!config.matches_family(other));
        assert!(check_ignore(&config, &format!("//@ ignore-{family}")));
        assert!(!check_ignore(&config, &format!("//@ ignore-{other}")));
    }
}

#[test]
fn ignore_coverage() {
    // Indicate profiler runtime availability so that "coverage-run" tests aren't skipped.
    let config = cfg().mode("coverage-map").profiler_runtime(true).build();
    assert!(check_ignore(&config, "//@ ignore-coverage-map"));
    assert!(!check_ignore(&config, "//@ ignore-coverage-run"));

    let config = cfg().mode("coverage-run").profiler_runtime(true).build();
    assert!(!check_ignore(&config, "//@ ignore-coverage-map"));
    assert!(check_ignore(&config, "//@ ignore-coverage-run"));
}

#[test]
fn threads_support() {
    let threads = [
        ("x86_64-unknown-linux-gnu", true),
        ("aarch64-apple-darwin", true),
        ("wasm32-unknown-unknown", false),
        ("wasm64-unknown-unknown", false),
        ("wasm32-wasip1", false),
        ("wasm32-wasip1-threads", true),
    ];
    for (target, has_threads) in threads {
        let config = cfg().target(target).build();
        assert_eq!(config.has_threads(), has_threads);
        assert_eq!(check_ignore(&config, "//@ needs-threads"), !has_threads)
    }
}

fn run_path(poisoned: &mut bool, path: &Utf8Path, file_contents: &str) {
    let file_directives = FileDirectives::from_file_contents(path, file_contents);
    iter_directives(TestMode::Ui, poisoned, &file_directives, &mut |_| {});
}

#[test]
fn test_unknown_directive_check() {
    let mut poisoned = false;
    run_path(
        &mut poisoned,
        Utf8Path::new("a.rs"),
        include_str!("./test-auxillary/unknown_directive.rs"),
    );
    assert!(poisoned);
}

#[test]
fn test_known_directive_check_no_error() {
    let mut poisoned = false;
    run_path(
        &mut poisoned,
        Utf8Path::new("a.rs"),
        include_str!("./test-auxillary/known_directive.rs"),
    );
    assert!(!poisoned);
}

#[test]
fn test_error_annotation_no_error() {
    let mut poisoned = false;
    run_path(
        &mut poisoned,
        Utf8Path::new("a.rs"),
        include_str!("./test-auxillary/error_annotation.rs"),
    );
    assert!(!poisoned);
}

#[test]
fn test_non_rs_unknown_directive_not_checked() {
    let mut poisoned = false;
    run_path(
        &mut poisoned,
        Utf8Path::new("a.Makefile"),
        include_str!("./test-auxillary/not_rs.Makefile"),
    );
    assert!(!poisoned);
}

#[test]
fn test_trailing_directive() {
    let mut poisoned = false;
    run_path(&mut poisoned, Utf8Path::new("a.rs"), "//@ only-x86 only-arm");
    assert!(poisoned);
}

#[test]
fn test_trailing_directive_with_comment() {
    let mut poisoned = false;
    run_path(&mut poisoned, Utf8Path::new("a.rs"), "//@ only-x86   only-arm with comment");
    assert!(poisoned);
}

#[test]
fn test_not_trailing_directive() {
    let mut poisoned = false;
    run_path(&mut poisoned, Utf8Path::new("a.rs"), "//@ revisions: incremental");
    assert!(!poisoned);
}

#[test]
fn test_needs_target_has_atomic() {
    use std::collections::BTreeSet;

    // `x86_64-unknown-linux-gnu` supports `["8", "16", "32", "64", "ptr"]` but not `128`.

    let config = cfg().target("x86_64-unknown-linux-gnu").build();
    // Expectation sanity check.
    assert_eq!(
        config.target_cfg().target_has_atomic,
        BTreeSet::from([
            "8".to_string(),
            "16".to_string(),
            "32".to_string(),
            "64".to_string(),
            "ptr".to_string()
        ]),
        "expected `x86_64-unknown-linux-gnu` to not have 128-bit atomic support"
    );

    assert!(!check_ignore(&config, "//@ needs-target-has-atomic: 8"));
    assert!(!check_ignore(&config, "//@ needs-target-has-atomic: 16"));
    assert!(!check_ignore(&config, "//@ needs-target-has-atomic: 32"));
    assert!(!check_ignore(&config, "//@ needs-target-has-atomic: 64"));
    assert!(!check_ignore(&config, "//@ needs-target-has-atomic: ptr"));

    assert!(check_ignore(&config, "//@ needs-target-has-atomic: 128"));

    assert!(!check_ignore(&config, "//@ needs-target-has-atomic: 8,16,32,64,ptr"));

    assert!(check_ignore(&config, "//@ needs-target-has-atomic: 8,16,32,64,ptr,128"));

    // Check whitespace between widths is permitted.
    assert!(!check_ignore(&config, "//@ needs-target-has-atomic: 8, ptr"));
    assert!(check_ignore(&config, "//@ needs-target-has-atomic: 8, ptr, 128"));
}

#[test]
fn test_rustc_abi() {
    let config = cfg().target("i686-unknown-linux-gnu").build();
    assert_eq!(config.target_cfg().rustc_abi, Some("x86-sse2".to_string()));
    assert!(check_ignore(&config, "//@ ignore-rustc_abi-x86-sse2"));
    assert!(!check_ignore(&config, "//@ only-rustc_abi-x86-sse2"));
    let config = cfg().target("x86_64-unknown-linux-gnu").build();
    assert_eq!(config.target_cfg().rustc_abi, None);
    assert!(!check_ignore(&config, "//@ ignore-rustc_abi-x86-sse2"));
    assert!(check_ignore(&config, "//@ only-rustc_abi-x86-sse2"));
}

#[test]
fn test_supported_crate_types() {
    // Basic assumptions check on under-test compiler's `--print=supported-crate-types` output based
    // on knowledge about the cherry-picked `x86_64-unknown-linux-gnu` and `wasm32-unknown-unknown`
    // targets. Also smoke tests the `needs-crate-type` directive itself.

    use std::collections::HashSet;

    let config = cfg().target("x86_64-unknown-linux-gnu").build();
    assert_eq!(
        config.supported_crate_types().iter().map(String::as_str).collect::<HashSet<_>>(),
        HashSet::from(["bin", "cdylib", "dylib", "lib", "proc-macro", "rlib", "staticlib"]),
    );
    assert!(!check_ignore(&config, "//@ needs-crate-type: rlib"));
    assert!(!check_ignore(&config, "//@ needs-crate-type: dylib"));
    assert!(!check_ignore(
        &config,
        "//@ needs-crate-type: bin, cdylib, dylib, lib, proc-macro, rlib, staticlib"
    ));

    let config = cfg().target("wasm32-unknown-unknown").build();
    assert_eq!(
        config.supported_crate_types().iter().map(String::as_str).collect::<HashSet<_>>(),
        HashSet::from(["bin", "cdylib", "lib", "rlib", "staticlib"]),
    );

    // rlib is supported
    assert!(!check_ignore(&config, "//@ needs-crate-type: rlib"));
    // dylib is not
    assert!(check_ignore(&config, "//@ needs-crate-type: dylib"));
    // If multiple crate types are specified, then all specified crate types need to be supported.
    assert!(check_ignore(&config, "//@ needs-crate-type: cdylib, dylib"));
    assert!(check_ignore(
        &config,
        "//@ needs-crate-type: bin, cdylib, dylib, lib, proc-macro, rlib, staticlib"
    ));
}

#[test]
fn test_ignore_auxiliary() {
    let config = cfg().build();
    assert!(check_ignore(&config, "//@ ignore-auxiliary"));
}

#[test]
fn test_needs_target_std() {
    // Cherry-picks two targets:
    // 1. `x86_64-unknown-none`: Tier 2, intentionally never supports std.
    // 2. `x86_64-unknown-linux-gnu`: Tier 1, always supports std.
    let config = cfg().target("x86_64-unknown-none").build();
    assert!(check_ignore(&config, "//@ needs-target-std"));
    let config = cfg().target("x86_64-unknown-linux-gnu").build();
    assert!(!check_ignore(&config, "//@ needs-target-std"));
}

fn parse_edition_range(line: &str) -> Option<EditionRange> {
    let config = cfg().build();

    let line_with_comment = format!("//@ {line}");
    let line = line_directive(Utf8Path::new("tmp.rs"), 0, &line_with_comment).unwrap();

    super::parse_edition_range(&config, &line)
}

#[test]
fn edition_order() {
    let editions = &[
        Edition::Year(2015),
        Edition::Year(2018),
        Edition::Year(2021),
        Edition::Year(2024),
        Edition::Future,
    ];
    assert!(editions.is_sorted(), "{editions:#?}");
}

#[test]
fn test_parse_edition_range() {
    assert_eq!(None, parse_edition_range("hello-world"));
    assert_eq!(None, parse_edition_range("edition"));

    assert_eq!(Some(EditionRange::Exact(2018.into())), parse_edition_range("edition: 2018"));
    assert_eq!(Some(EditionRange::Exact(2021.into())), parse_edition_range("edition:2021"));
    assert_eq!(Some(EditionRange::Exact(2024.into())), parse_edition_range("edition: 2024 "));
    assert_eq!(Some(EditionRange::Exact(Edition::Future)), parse_edition_range("edition: future"));

    assert_eq!(Some(EditionRange::RangeFrom(2018.into())), parse_edition_range("edition: 2018.."));
    assert_eq!(Some(EditionRange::RangeFrom(2021.into())), parse_edition_range("edition:2021 .."));
    assert_eq!(
        Some(EditionRange::RangeFrom(2024.into())),
        parse_edition_range("edition: 2024 .. ")
    );
    assert_eq!(
        Some(EditionRange::RangeFrom(Edition::Future)),
        parse_edition_range("edition: future.. ")
    );

    assert_eq!(
        Some(EditionRange::Range { lower_bound: 2018.into(), upper_bound: 2024.into() }),
        parse_edition_range("edition: 2018..2024")
    );
    assert_eq!(
        Some(EditionRange::Range { lower_bound: 2015.into(), upper_bound: 2021.into() }),
        parse_edition_range("edition:2015 .. 2021 ")
    );
    assert_eq!(
        Some(EditionRange::Range { lower_bound: 2021.into(), upper_bound: 2027.into() }),
        parse_edition_range("edition: 2021 .. 2027 ")
    );
    assert_eq!(
        Some(EditionRange::Range { lower_bound: 2021.into(), upper_bound: Edition::Future }),
        parse_edition_range("edition: 2021..future")
    );
}

#[test]
#[should_panic]
fn test_parse_edition_range_empty() {
    parse_edition_range("edition:");
}

#[test]
#[should_panic]
fn test_parse_edition_range_invalid_edition() {
    parse_edition_range("edition: hello");
}

#[test]
#[should_panic]
fn test_parse_edition_range_double_dots() {
    parse_edition_range("edition: ..");
}

#[test]
#[should_panic]
fn test_parse_edition_range_inverted_range() {
    parse_edition_range("edition: 2021..2015");
}

#[test]
#[should_panic]
fn test_parse_edition_range_inverted_range_future() {
    parse_edition_range("edition: future..2015");
}

#[test]
#[should_panic]
fn test_parse_edition_range_empty_range() {
    parse_edition_range("edition: 2021..2021");
}

#[track_caller]
fn assert_edition_to_test(
    expected: impl Into<Edition>,
    range: EditionRange,
    default: Option<Edition>,
) {
    let mut cfg = cfg();
    if let Some(default) = default {
        cfg.edition(default);
    }
    assert_eq!(expected.into(), range.edition_to_test(cfg.build().edition));
}

#[test]
fn test_edition_range_edition_to_test() {
    let e2015 = parse_edition("2015");
    let e2018 = parse_edition("2018");
    let e2021 = parse_edition("2021");
    let e2024 = parse_edition("2024");
    let efuture = parse_edition("future");

    let exact = EditionRange::Exact(2021.into());
    assert_edition_to_test(2021, exact, None);
    assert_edition_to_test(2021, exact, Some(e2018));
    assert_edition_to_test(2021, exact, Some(efuture));

    assert_edition_to_test(Edition::Future, EditionRange::Exact(Edition::Future), None);

    let greater_equal_than = EditionRange::RangeFrom(2021.into());
    assert_edition_to_test(2021, greater_equal_than, None);
    assert_edition_to_test(2021, greater_equal_than, Some(e2015));
    assert_edition_to_test(2021, greater_equal_than, Some(e2018));
    assert_edition_to_test(2021, greater_equal_than, Some(e2021));
    assert_edition_to_test(2024, greater_equal_than, Some(e2024));
    assert_edition_to_test(Edition::Future, greater_equal_than, Some(efuture));

    let range = EditionRange::Range { lower_bound: 2018.into(), upper_bound: 2024.into() };
    assert_edition_to_test(2018, range, None);
    assert_edition_to_test(2018, range, Some(e2015));
    assert_edition_to_test(2018, range, Some(e2018));
    assert_edition_to_test(2021, range, Some(e2021));
    assert_edition_to_test(2018, range, Some(e2024));
    assert_edition_to_test(2018, range, Some(efuture));
}<|MERGE_RESOLUTION|>--- conflicted
+++ resolved
@@ -247,15 +247,9 @@
     let p = Utf8Path::new("a.rs");
 
     let d = make_test_description(&config, tn.clone(), p, p, "", None);
-<<<<<<< HEAD
-    assert_eq!(d.should_panic, ShouldPanic::No);
-    let d = make_test_description(&config, tn, p, p, "//@ should-fail", None);
-    assert_eq!(d.should_panic, ShouldPanic::Yes);
-=======
     assert_eq!(d.should_fail, ShouldFail::No);
     let d = make_test_description(&config, tn, p, p, "//@ should-fail", None);
     assert_eq!(d.should_fail, ShouldFail::Yes);
->>>>>>> b1b464d6
 }
 
 #[test]
