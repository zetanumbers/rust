use crate::common::CompareMode;
use crate::common::{expected_output_path, UI_EXTENSIONS, UI_FIXED, UI_STDERR, UI_STDOUT};
use crate::common::{output_base_dir, output_base_name, output_testname_unique};
use crate::common::{Codegen, CodegenUnits, DebugInfoBoth, DebugInfoGdb, DebugInfoLldb, Rustdoc};
use crate::common::{CompileFail, Pretty, RunFail, RunPass, RunPassValgrind};
use crate::common::{Config, TestPaths};
<<<<<<< HEAD
use crate::common::{Incremental, MirOpt, RunMake, Ui, Assembly};
=======
use crate::common::{Incremental, MirOpt, RunMake, Ui, JsDocTest};
>>>>>>> 8bf1f1c8
use diff;
use crate::errors::{self, Error, ErrorKind};
use filetime::FileTime;
use crate::header::TestProps;
use crate::json;
use regex::Regex;
use rustfix::{apply_suggestions, get_suggestions_from_json, Filter};
use crate::util::{logv, PathBufExt};

use std::collections::hash_map::DefaultHasher;
use std::collections::{HashMap, HashSet, VecDeque};
use std::env;
use std::ffi::{OsStr, OsString};
use std::fmt;
use std::fs::{self, create_dir_all, File};
use std::hash::{Hash, Hasher};
use std::io::prelude::*;
use std::io::{self, BufReader};
use std::path::{Path, PathBuf};
use std::process::{Child, Command, ExitStatus, Output, Stdio};
use std::str;

use crate::extract_gdb_version;
use crate::is_android_gdb_target;

#[cfg(windows)]
fn disable_error_reporting<F: FnOnce() -> R, R>(f: F) -> R {
    use std::sync::Mutex;
    const SEM_NOGPFAULTERRORBOX: u32 = 0x0002;
    extern "system" {
        fn SetErrorMode(mode: u32) -> u32;
    }

    lazy_static! {
        static ref LOCK: Mutex<()> = { Mutex::new(()) };
    }
    // Error mode is a global variable, so lock it so only one thread will change it
    let _lock = LOCK.lock().unwrap();

    // Tell Windows to not show any UI on errors (such as terminating abnormally).
    // This is important for running tests, since some of them use abnormal
    // termination by design. This mode is inherited by all child processes.
    unsafe {
        let old_mode = SetErrorMode(SEM_NOGPFAULTERRORBOX); // read inherited flags
        SetErrorMode(old_mode | SEM_NOGPFAULTERRORBOX);
        let r = f();
        SetErrorMode(old_mode);
        r
    }
}

#[cfg(not(windows))]
fn disable_error_reporting<F: FnOnce() -> R, R>(f: F) -> R {
    f()
}

/// The name of the environment variable that holds dynamic library locations.
pub fn dylib_env_var() -> &'static str {
    if cfg!(windows) {
        "PATH"
    } else if cfg!(target_os = "macos") {
        "DYLD_LIBRARY_PATH"
    } else if cfg!(target_os = "haiku") {
        "LIBRARY_PATH"
    } else {
        "LD_LIBRARY_PATH"
    }
}

#[derive(Debug, PartialEq)]
pub enum DiffLine {
    Context(String),
    Expected(String),
    Resulting(String),
}

#[derive(Debug, PartialEq)]
pub struct Mismatch {
    pub line_number: u32,
    pub lines: Vec<DiffLine>,
}

impl Mismatch {
    fn new(line_number: u32) -> Mismatch {
        Mismatch {
            line_number: line_number,
            lines: Vec::new(),
        }
    }
}

// Produces a diff between the expected output and actual output.
pub fn make_diff(expected: &str, actual: &str, context_size: usize) -> Vec<Mismatch> {
    let mut line_number = 1;
    let mut context_queue: VecDeque<&str> = VecDeque::with_capacity(context_size);
    let mut lines_since_mismatch = context_size + 1;
    let mut results = Vec::new();
    let mut mismatch = Mismatch::new(0);

    for result in diff::lines(expected, actual) {
        match result {
            diff::Result::Left(str) => {
                if lines_since_mismatch >= context_size && lines_since_mismatch > 0 {
                    results.push(mismatch);
                    mismatch = Mismatch::new(line_number - context_queue.len() as u32);
                }

                while let Some(line) = context_queue.pop_front() {
                    mismatch.lines.push(DiffLine::Context(line.to_owned()));
                }

                mismatch.lines.push(DiffLine::Expected(str.to_owned()));
                line_number += 1;
                lines_since_mismatch = 0;
            }
            diff::Result::Right(str) => {
                if lines_since_mismatch >= context_size && lines_since_mismatch > 0 {
                    results.push(mismatch);
                    mismatch = Mismatch::new(line_number - context_queue.len() as u32);
                }

                while let Some(line) = context_queue.pop_front() {
                    mismatch.lines.push(DiffLine::Context(line.to_owned()));
                }

                mismatch.lines.push(DiffLine::Resulting(str.to_owned()));
                lines_since_mismatch = 0;
            }
            diff::Result::Both(str, _) => {
                if context_queue.len() >= context_size {
                    let _ = context_queue.pop_front();
                }

                if lines_since_mismatch < context_size {
                    mismatch.lines.push(DiffLine::Context(str.to_owned()));
                } else if context_size > 0 {
                    context_queue.push_back(str);
                }

                line_number += 1;
                lines_since_mismatch += 1;
            }
        }
    }

    results.push(mismatch);
    results.remove(0);

    results
}

pub fn run(config: Config, testpaths: &TestPaths, revision: Option<&str>) {
    match &*config.target {
        "arm-linux-androideabi"
        | "armv7-linux-androideabi"
        | "thumbv7neon-linux-androideabi"
        | "aarch64-linux-android" => {
            if !config.adb_device_status {
                panic!("android device not available");
            }
        }

        _ => {
            // android has its own gdb handling
            if config.mode == DebugInfoGdb && config.gdb.is_none() {
                panic!("gdb not available but debuginfo gdb debuginfo test requested");
            }
        }
    }

    if config.verbose {
        // We're going to be dumping a lot of info. Start on a new line.
        print!("\n\n");
    }
    debug!("running {:?}", testpaths.file.display());
    let props = TestProps::from_file(&testpaths.file, revision, &config);

    let cx = TestCx {
        config: &config,
        props: &props,
        testpaths,
        revision: revision,
    };
    create_dir_all(&cx.output_base_dir()).unwrap();

    if config.mode == Incremental {
        // Incremental tests are special because they cannot be run in
        // parallel.
        assert!(
            !props.revisions.is_empty(),
            "Incremental tests require revisions."
        );
        cx.init_incremental_test();
        for revision in &props.revisions {
            let revision_props = TestProps::from_file(&testpaths.file, Some(revision), &config);
            let rev_cx = TestCx {
                config: &config,
                props: &revision_props,
                testpaths,
                revision: Some(revision),
            };
            rev_cx.run_revision();
        }
    } else {
        cx.run_revision();
    }

    cx.create_stamp();
}

pub fn compute_stamp_hash(config: &Config) -> String {
    let mut hash = DefaultHasher::new();
    config.stage_id.hash(&mut hash);

    if config.mode == DebugInfoGdb || config.mode == DebugInfoBoth {
        match config.gdb {
            None => env::var_os("PATH").hash(&mut hash),
            Some(ref s) if s.is_empty() => env::var_os("PATH").hash(&mut hash),
            Some(ref s) => s.hash(&mut hash),
        };
    }

    if config.mode == DebugInfoLldb || config.mode == DebugInfoBoth {
        env::var_os("PATH").hash(&mut hash);
        env::var_os("PYTHONPATH").hash(&mut hash);
    }

    format!("{:x}", hash.finish())
}

struct TestCx<'test> {
    config: &'test Config,
    props: &'test TestProps,
    testpaths: &'test TestPaths,
    revision: Option<&'test str>,
}

struct DebuggerCommands {
    commands: Vec<String>,
    check_lines: Vec<String>,
    breakpoint_lines: Vec<usize>,
}

enum ReadFrom {
    Path,
    Stdin(String),
}

impl<'test> TestCx<'test> {
    /// Code executed for each revision in turn (or, if there are no
    /// revisions, exactly once, with revision == None).
    fn run_revision(&self) {
        match self.config.mode {
            CompileFail => self.run_cfail_test(),
            RunFail => self.run_rfail_test(),
            RunPassValgrind => self.run_valgrind_test(),
            Pretty => self.run_pretty_test(),
            DebugInfoBoth => {
                self.run_debuginfo_gdb_test();
                self.run_debuginfo_lldb_test();
            },
            DebugInfoGdb => self.run_debuginfo_gdb_test(),
            DebugInfoLldb => self.run_debuginfo_lldb_test(),
            Codegen => self.run_codegen_test(),
            Rustdoc => self.run_rustdoc_test(),
            CodegenUnits => self.run_codegen_units_test(),
            Incremental => self.run_incremental_test(),
            RunMake => self.run_rmake_test(),
            RunPass | Ui => self.run_ui_test(),
            MirOpt => self.run_mir_opt_test(),
<<<<<<< HEAD
            Assembly => self.run_assembly_test(),
=======
            JsDocTest => self.run_js_doc_test(),
>>>>>>> 8bf1f1c8
        }
    }

    fn should_run_successfully(&self) -> bool {
        let run_pass = match self.config.mode {
            RunPass => true,
            Ui => self.props.run_pass,
            _ => unimplemented!(),
        };
        return run_pass && !self.props.skip_codegen;
    }

    fn should_compile_successfully(&self) -> bool {
        match self.config.mode {
            CompileFail => self.props.compile_pass,
            RunPass => true,
            JsDocTest => true,
            Ui => self.props.compile_pass,
            Incremental => {
                let revision = self.revision
                    .expect("incremental tests require a list of revisions");
                if revision.starts_with("rpass") || revision.starts_with("rfail") {
                    true
                } else if revision.starts_with("cfail") {
                    // FIXME: would be nice if incremental revs could start with "cpass"
                    self.props.compile_pass
                } else {
                    panic!("revision name must begin with rpass, rfail, or cfail");
                }
            }
            mode => panic!("unimplemented for mode {:?}", mode),
        }
    }

    fn check_if_test_should_compile(&self, proc_res: &ProcRes) {
        if self.should_compile_successfully() {
            if !proc_res.status.success() {
                self.fatal_proc_rec("test compilation failed although it shouldn't!", proc_res);
            }
        } else {
            if proc_res.status.success() {
                self.fatal_proc_rec(
                    &format!("{} test compiled successfully!", self.config.mode)[..],
                    proc_res,
                );
            }

            self.check_correct_failure_status(proc_res);
        }
    }

    fn run_cfail_test(&self) {
        let proc_res = self.compile_test();
        self.check_if_test_should_compile(&proc_res);
        self.check_no_compiler_crash(&proc_res);

        let output_to_check = self.get_output(&proc_res);
        let expected_errors = errors::load_errors(&self.testpaths.file, self.revision);
        if !expected_errors.is_empty() {
            if !self.props.error_patterns.is_empty() {
                self.fatal("both error pattern and expected errors specified");
            }
            self.check_expected_errors(expected_errors, &proc_res);
        } else {
            self.check_error_patterns(&output_to_check, &proc_res);
        }

        self.check_forbid_output(&output_to_check, &proc_res);
    }

    fn run_rfail_test(&self) {
        let proc_res = self.compile_test();

        if !proc_res.status.success() {
            self.fatal_proc_rec("compilation failed!", &proc_res);
        }

        let proc_res = self.exec_compiled_test();

        // The value our Makefile configures valgrind to return on failure
        const VALGRIND_ERR: i32 = 100;
        if proc_res.status.code() == Some(VALGRIND_ERR) {
            self.fatal_proc_rec("run-fail test isn't valgrind-clean!", &proc_res);
        }

        let output_to_check = self.get_output(&proc_res);
        self.check_correct_failure_status(&proc_res);
        self.check_error_patterns(&output_to_check, &proc_res);
    }

    fn get_output(&self, proc_res: &ProcRes) -> String {
        if self.props.check_stdout {
            format!("{}{}", proc_res.stdout, proc_res.stderr)
        } else {
            proc_res.stderr.clone()
        }
    }

    fn check_correct_failure_status(&self, proc_res: &ProcRes) {
        let expected_status = Some(self.props.failure_status);
        let received_status = proc_res.status.code();

        if expected_status != received_status {
            self.fatal_proc_rec(
                &format!(
                    "Error: expected failure status ({:?}) but received status {:?}.",
                    expected_status, received_status
                ),
                proc_res,
            );
        }
    }

    fn run_rpass_test(&self) {
        let proc_res = self.compile_test();

        if !proc_res.status.success() {
            self.fatal_proc_rec("compilation failed!", &proc_res);
        }

        // FIXME(#41968): Move this check to tidy?
        let expected_errors = errors::load_errors(&self.testpaths.file, self.revision);
        assert!(
            expected_errors.is_empty(),
            "run-pass tests with expected warnings should be moved to ui/"
        );

        if !self.props.skip_codegen {
            let proc_res = self.exec_compiled_test();
            if !proc_res.status.success() {
                self.fatal_proc_rec("test run failed!", &proc_res);
            }
        }
    }

    fn run_valgrind_test(&self) {
        assert!(self.revision.is_none(), "revisions not relevant here");

        if self.config.valgrind_path.is_none() {
            assert!(!self.config.force_valgrind);
            return self.run_rpass_test();
        }

        let mut proc_res = self.compile_test();

        if !proc_res.status.success() {
            self.fatal_proc_rec("compilation failed!", &proc_res);
        }

        let mut new_config = self.config.clone();
        new_config.runtool = new_config.valgrind_path.clone();
        let new_cx = TestCx {
            config: &new_config,
            ..*self
        };
        proc_res = new_cx.exec_compiled_test();

        if !proc_res.status.success() {
            self.fatal_proc_rec("test run failed!", &proc_res);
        }
    }

    fn run_pretty_test(&self) {
        if self.props.pp_exact.is_some() {
            logv(self.config, "testing for exact pretty-printing".to_owned());
        } else {
            logv(
                self.config,
                "testing for converging pretty-printing".to_owned(),
            );
        }

        let rounds = match self.props.pp_exact {
            Some(_) => 1,
            None => 2,
        };

        let src = fs::read_to_string(&self.testpaths.file).unwrap();
        let mut srcs = vec![src];

        let mut round = 0;
        while round < rounds {
            logv(
                self.config,
                format!(
                    "pretty-printing round {} revision {:?}",
                    round, self.revision
                ),
            );
            let read_from = if round == 0 {
                ReadFrom::Path
            } else {
                ReadFrom::Stdin(srcs[round].to_owned())
            };

            let proc_res = self.print_source(read_from,
                                             &self.props.pretty_mode);
            if !proc_res.status.success() {
                self.fatal_proc_rec(
                    &format!(
                        "pretty-printing failed in round {} revision {:?}",
                        round, self.revision
                    ),
                    &proc_res,
                );
            }

            let ProcRes { stdout, .. } = proc_res;
            srcs.push(stdout);
            round += 1;
        }

        let mut expected = match self.props.pp_exact {
            Some(ref file) => {
                let filepath = self.testpaths.file.parent().unwrap().join(file);
                fs::read_to_string(&filepath).unwrap()
            }
            None => srcs[srcs.len() - 2].clone(),
        };
        let mut actual = srcs[srcs.len() - 1].clone();

        if self.props.pp_exact.is_some() {
            // Now we have to care about line endings
            let cr = "\r".to_owned();
            actual = actual.replace(&cr, "").to_owned();
            expected = expected.replace(&cr, "").to_owned();
        }

        self.compare_source(&expected, &actual);

        // If we're only making sure that the output matches then just stop here
        if self.props.pretty_compare_only {
            return;
        }

        // Finally, let's make sure it actually appears to remain valid code
        let proc_res = self.typecheck_source(actual);
        if !proc_res.status.success() {
            self.fatal_proc_rec("pretty-printed source does not typecheck", &proc_res);
        }

        if !self.props.pretty_expanded {
            return;
        }

        // additionally, run `--pretty expanded` and try to build it.
        let proc_res = self.print_source(ReadFrom::Path, "expanded");
        if !proc_res.status.success() {
            self.fatal_proc_rec("pretty-printing (expanded) failed", &proc_res);
        }

        let ProcRes {
            stdout: expanded_src,
            ..
        } = proc_res;
        let proc_res = self.typecheck_source(expanded_src);
        if !proc_res.status.success() {
            self.fatal_proc_rec(
                "pretty-printed source (expanded) does not typecheck",
                &proc_res,
            );
        }
    }

    fn print_source(&self, read_from: ReadFrom, pretty_type: &str) -> ProcRes {
        let aux_dir = self.aux_output_dir_name();
        let input: &str = match read_from {
            ReadFrom::Stdin(_) => "-",
            ReadFrom::Path => self.testpaths.file.to_str().unwrap(),
        };

        let mut rustc = Command::new(&self.config.rustc_path);
        rustc
            .arg(input)
            .args(&["-Z", &format!("unpretty={}", pretty_type)])
            .args(&["--target", &self.config.target])
            .arg("-L")
            .arg(&aux_dir)
            .args(&self.props.compile_flags)
            .envs(self.props.exec_env.clone());
        self.maybe_add_external_args(&mut rustc,
                                     self.split_maybe_args(&self.config.target_rustcflags));

        let src = match read_from {
            ReadFrom::Stdin(src) => Some(src),
            ReadFrom::Path => None
        };

        self.compose_and_run(
            rustc,
            self.config.compile_lib_path.to_str().unwrap(),
            Some(aux_dir.to_str().unwrap()),
            src,
        )
    }

    fn compare_source(&self, expected: &str, actual: &str) {
        if expected != actual {
            self.fatal(&format!(
                "pretty-printed source does not match expected source\n\
                 expected:\n\
                 ------------------------------------------\n\
                 {}\n\
                 ------------------------------------------\n\
                 actual:\n\
                 ------------------------------------------\n\
                 {}\n\
                 ------------------------------------------\n\
                 \n",
                expected, actual)
            );
        }
    }

    fn set_revision_flags(&self, cmd: &mut Command) {
        if let Some(revision) = self.revision {
            // Normalize revisions to be lowercase and replace `-`s with `_`s.
            // Otherwise the `--cfg` flag is not valid.
            let normalized_revision = revision.to_lowercase().replace("-", "_");
            cmd.args(&["--cfg", &normalized_revision]);
        }
    }

    fn typecheck_source(&self, src: String) -> ProcRes {
        let mut rustc = Command::new(&self.config.rustc_path);

        let out_dir = self.output_base_name().with_extension("pretty-out");
        let _ = fs::remove_dir_all(&out_dir);
        create_dir_all(&out_dir).unwrap();

        let target = if self.props.force_host {
            &*self.config.host
        } else {
            &*self.config.target
        };

        let aux_dir = self.aux_output_dir_name();

        rustc
            .arg("-")
            .arg("-Zno-codegen")
            .arg("--out-dir")
            .arg(&out_dir)
            .arg(&format!("--target={}", target))
            .arg("-L")
            .arg(&self.config.build_base)
            .arg("-L")
            .arg(aux_dir);
        self.set_revision_flags(&mut rustc);
        self.maybe_add_external_args(&mut rustc,
                                     self.split_maybe_args(&self.config.target_rustcflags));
        rustc.args(&self.props.compile_flags);

        self.compose_and_run_compiler(rustc, Some(src))
    }

    fn run_debuginfo_gdb_test(&self) {
        assert!(self.revision.is_none(), "revisions not relevant here");

        let config = Config {
            target_rustcflags: self.cleanup_debug_info_options(&self.config.target_rustcflags),
            host_rustcflags: self.cleanup_debug_info_options(&self.config.host_rustcflags),
            mode: DebugInfoGdb,
            ..self.config.clone()
        };

        let test_cx = TestCx {
            config: &config,
            ..*self
        };

        test_cx.run_debuginfo_gdb_test_no_opt();
    }

    fn run_debuginfo_gdb_test_no_opt(&self) {
        let prefixes = if self.config.gdb_native_rust {
            // GDB with Rust
            static PREFIXES: &'static [&'static str] = &["gdb", "gdbr"];
            println!("NOTE: compiletest thinks it is using GDB with native rust support");
            PREFIXES
        } else {
            // Generic GDB
            static PREFIXES: &'static [&'static str] = &["gdb", "gdbg"];
            println!("NOTE: compiletest thinks it is using GDB without native rust support");
            PREFIXES
        };

        let DebuggerCommands {
            commands,
            check_lines,
            breakpoint_lines,
        } = self.parse_debugger_commands(prefixes);
        let mut cmds = commands.join("\n");

        // compile test file (it should have 'compile-flags:-g' in the header)
        let compiler_run_result = self.compile_test();
        if !compiler_run_result.status.success() {
            self.fatal_proc_rec("compilation failed!", &compiler_run_result);
        }

        let exe_file = self.make_exe_name();

        let debugger_run_result;
        if is_android_gdb_target(&self.config.target) {
            cmds = cmds.replace("run", "continue");

            let tool_path = match self.config.android_cross_path.to_str() {
                Some(x) => x.to_owned(),
                None => self.fatal("cannot find android cross path"),
            };

            // write debugger script
            let mut script_str = String::with_capacity(2048);
            script_str.push_str(&format!("set charset {}\n", Self::charset()));
            script_str.push_str(&format!("set sysroot {}\n", tool_path));
            script_str.push_str(&format!("file {}\n", exe_file.to_str().unwrap()));
            script_str.push_str("target remote :5039\n");
            script_str.push_str(&format!(
                "set solib-search-path \
                 ./{}/stage2/lib/rustlib/{}/lib/\n",
                self.config.host, self.config.target
            ));
            for line in &breakpoint_lines {
                script_str.push_str(
                    &format!(
                        "break {:?}:{}\n",
                        self.testpaths.file.file_name().unwrap().to_string_lossy(),
                        *line
                    )[..],
                );
            }
            script_str.push_str(&cmds);
            script_str.push_str("\nquit\n");

            debug!("script_str = {}", script_str);
            self.dump_output_file(&script_str, "debugger.script");

            let adb_path = &self.config.adb_path;

            Command::new(adb_path)
                .arg("push")
                .arg(&exe_file)
                .arg(&self.config.adb_test_dir)
                .status()
                .expect(&format!("failed to exec `{:?}`", adb_path));

            Command::new(adb_path)
                .args(&["forward", "tcp:5039", "tcp:5039"])
                .status()
                .expect(&format!("failed to exec `{:?}`", adb_path));

            let adb_arg = format!(
                "export LD_LIBRARY_PATH={}; \
                 gdbserver{} :5039 {}/{}",
                self.config.adb_test_dir.clone(),
                if self.config.target.contains("aarch64") {
                    "64"
                } else {
                    ""
                },
                self.config.adb_test_dir.clone(),
                exe_file.file_name().unwrap().to_str().unwrap()
            );

            debug!("adb arg: {}", adb_arg);
            let mut adb = Command::new(adb_path)
                .args(&["shell", &adb_arg])
                .stdout(Stdio::piped())
                .stderr(Stdio::inherit())
                .spawn()
                .expect(&format!("failed to exec `{:?}`", adb_path));

            // Wait for the gdbserver to print out "Listening on port ..."
            // at which point we know that it's started and then we can
            // execute the debugger below.
            let mut stdout = BufReader::new(adb.stdout.take().unwrap());
            let mut line = String::new();
            loop {
                line.truncate(0);
                stdout.read_line(&mut line).unwrap();
                if line.starts_with("Listening on port 5039") {
                    break;
                }
            }
            drop(stdout);

            let mut debugger_script = OsString::from("-command=");
            debugger_script.push(self.make_out_name("debugger.script"));
            let debugger_opts: &[&OsStr] = &[
                "-quiet".as_ref(),
                "-batch".as_ref(),
                "-nx".as_ref(),
                &debugger_script,
            ];

            let gdb_path = self.config.gdb.as_ref().unwrap();
            let Output {
                status,
                stdout,
                stderr,
            } = Command::new(&gdb_path)
                .args(debugger_opts)
                .output()
                .expect(&format!("failed to exec `{:?}`", gdb_path));
            let cmdline = {
                let mut gdb = Command::new(&format!("{}-gdb", self.config.target));
                gdb.args(debugger_opts);
                let cmdline = self.make_cmdline(&gdb, "");
                logv(self.config, format!("executing {}", cmdline));
                cmdline
            };

            debugger_run_result = ProcRes {
                status,
                stdout: String::from_utf8(stdout).unwrap(),
                stderr: String::from_utf8(stderr).unwrap(),
                cmdline,
            };
            if adb.kill().is_err() {
                println!("Adb process is already finished.");
            }
        } else {
            let rust_src_root = self
                .config
                .find_rust_src_root()
                .expect("Could not find Rust source root");
            let rust_pp_module_rel_path = Path::new("./src/etc");
            let rust_pp_module_abs_path = rust_src_root
                .join(rust_pp_module_rel_path)
                .to_str()
                .unwrap()
                .to_owned();
            // write debugger script
            let mut script_str = String::with_capacity(2048);
            script_str.push_str(&format!("set charset {}\n", Self::charset()));
            script_str.push_str("show version\n");

            match self.config.gdb_version {
                Some(version) => {
                    println!(
                        "NOTE: compiletest thinks it is using GDB version {}",
                        version
                    );

                    if version > extract_gdb_version("7.4").unwrap() {
                        // Add the directory containing the pretty printers to
                        // GDB's script auto loading safe path
                        script_str.push_str(&format!(
                            "add-auto-load-safe-path {}\n",
                            rust_pp_module_abs_path.replace(r"\", r"\\")
                        ));
                    }
                }
                _ => {
                    println!(
                        "NOTE: compiletest does not know which version of \
                         GDB it is using"
                    );
                }
            }

            // The following line actually doesn't have to do anything with
            // pretty printing, it just tells GDB to print values on one line:
            script_str.push_str("set print pretty off\n");

            // Add the pretty printer directory to GDB's source-file search path
            script_str.push_str(&format!("directory {}\n", rust_pp_module_abs_path));

            // Load the target executable
            script_str.push_str(&format!(
                "file {}\n",
                exe_file.to_str().unwrap().replace(r"\", r"\\")
            ));

            // Force GDB to print values in the Rust format.
            if self.config.gdb_native_rust {
                script_str.push_str("set language rust\n");
            }

            // Add line breakpoints
            for line in &breakpoint_lines {
                script_str.push_str(&format!(
                    "break '{}':{}\n",
                    self.testpaths.file.file_name().unwrap().to_string_lossy(),
                    *line
                ));
            }

            script_str.push_str(&cmds);
            script_str.push_str("\nquit\n");

            debug!("script_str = {}", script_str);
            self.dump_output_file(&script_str, "debugger.script");

            let mut debugger_script = OsString::from("-command=");
            debugger_script.push(self.make_out_name("debugger.script"));

            let debugger_opts: &[&OsStr] = &[
                "-quiet".as_ref(),
                "-batch".as_ref(),
                "-nx".as_ref(),
                &debugger_script,
            ];

            let mut gdb = Command::new(self.config.gdb.as_ref().unwrap());
            gdb.args(debugger_opts)
                .env("PYTHONPATH", rust_pp_module_abs_path);

            debugger_run_result = self.compose_and_run(
                gdb,
                self.config.run_lib_path.to_str().unwrap(),
                None,
                None,
            );
        }

        if !debugger_run_result.status.success() {
            self.fatal_proc_rec("gdb failed to execute", &debugger_run_result);
        }

        self.check_debugger_output(&debugger_run_result, &check_lines);
    }

    fn run_debuginfo_lldb_test(&self) {
        assert!(self.revision.is_none(), "revisions not relevant here");

        if self.config.lldb_python_dir.is_none() {
            self.fatal("Can't run LLDB test because LLDB's python path is not set.");
        }

        let config = Config {
            target_rustcflags: self.cleanup_debug_info_options(&self.config.target_rustcflags),
            host_rustcflags: self.cleanup_debug_info_options(&self.config.host_rustcflags),
            mode: DebugInfoLldb,
            ..self.config.clone()
        };

        let test_cx = TestCx {
            config: &config,
            ..*self
        };

        test_cx.run_debuginfo_lldb_test_no_opt();
    }

    fn run_debuginfo_lldb_test_no_opt(&self) {
        // compile test file (it should have 'compile-flags:-g' in the header)
        let compile_result = self.compile_test();
        if !compile_result.status.success() {
            self.fatal_proc_rec("compilation failed!", &compile_result);
        }

        let exe_file = self.make_exe_name();

        match self.config.lldb_version {
            Some(ref version) => {
                println!(
                    "NOTE: compiletest thinks it is using LLDB version {}",
                    version
                );
            }
            _ => {
                println!(
                    "NOTE: compiletest does not know which version of \
                     LLDB it is using"
                );
            }
        }

        let prefixes = if self.config.lldb_native_rust {
            static PREFIXES: &'static [&'static str] = &["lldb", "lldbr"];
            println!("NOTE: compiletest thinks it is using LLDB with native rust support");
            PREFIXES
        } else {
            static PREFIXES: &'static [&'static str] = &["lldb", "lldbg"];
            println!("NOTE: compiletest thinks it is using LLDB without native rust support");
            PREFIXES
        };

        // Parse debugger commands etc from test files
        let DebuggerCommands {
            commands,
            check_lines,
            breakpoint_lines,
            ..
        } = self.parse_debugger_commands(prefixes);

        // Write debugger script:
        // We don't want to hang when calling `quit` while the process is still running
        let mut script_str = String::from("settings set auto-confirm true\n");

        // Make LLDB emit its version, so we have it documented in the test output
        script_str.push_str("version\n");

        // Switch LLDB into "Rust mode"
        let rust_src_root = self
            .config
            .find_rust_src_root()
            .expect("Could not find Rust source root");
        let rust_pp_module_rel_path = Path::new("./src/etc/lldb_rust_formatters.py");
        let rust_pp_module_abs_path = rust_src_root
            .join(rust_pp_module_rel_path)
            .to_str()
            .unwrap()
            .to_owned();

        script_str
            .push_str(&format!("command script import {}\n", &rust_pp_module_abs_path[..])[..]);
        script_str.push_str("type summary add --no-value ");
        script_str.push_str("--python-function lldb_rust_formatters.print_val ");
        script_str.push_str("-x \".*\" --category Rust\n");
        script_str.push_str("type category enable Rust\n");

        // Set breakpoints on every line that contains the string "#break"
        let source_file_name = self.testpaths.file.file_name().unwrap().to_string_lossy();
        for line in &breakpoint_lines {
            script_str.push_str(&format!(
                "breakpoint set --file '{}' --line {}\n",
                source_file_name, line
            ));
        }

        // Append the other commands
        for line in &commands {
            script_str.push_str(line);
            script_str.push_str("\n");
        }

        // Finally, quit the debugger
        script_str.push_str("\nquit\n");

        // Write the script into a file
        debug!("script_str = {}", script_str);
        self.dump_output_file(&script_str, "debugger.script");
        let debugger_script = self.make_out_name("debugger.script");

        // Let LLDB execute the script via lldb_batchmode.py
        let debugger_run_result = self.run_lldb(&exe_file, &debugger_script, &rust_src_root);

        if !debugger_run_result.status.success() {
            self.fatal_proc_rec("Error while running LLDB", &debugger_run_result);
        }

        self.check_debugger_output(&debugger_run_result, &check_lines);
    }

    fn run_lldb(
        &self,
        test_executable: &Path,
        debugger_script: &Path,
        rust_src_root: &Path,
    ) -> ProcRes {
        // Prepare the lldb_batchmode which executes the debugger script
        let lldb_script_path = rust_src_root.join("src/etc/lldb_batchmode.py");
        self.cmd2procres(
            Command::new(&self.config.lldb_python)
                .arg(&lldb_script_path)
                .arg(test_executable)
                .arg(debugger_script)
                .env("PYTHONPATH", self.config.lldb_python_dir.as_ref().unwrap()),
        )
    }

    fn cmd2procres(&self, cmd: &mut Command) -> ProcRes {
        let (status, out, err) = match cmd.output() {
            Ok(Output {
                status,
                stdout,
                stderr,
            }) => (
                status,
                String::from_utf8(stdout).unwrap(),
                String::from_utf8(stderr).unwrap(),
            ),
            Err(e) => self.fatal(&format!(
                "Failed to setup Python process for \
                 LLDB script: {}",
                e
            )),
        };

        self.dump_output(&out, &err);
        ProcRes {
            status,
            stdout: out,
            stderr: err,
            cmdline: format!("{:?}", cmd),
        }
    }

    fn parse_debugger_commands(&self, debugger_prefixes: &[&str]) -> DebuggerCommands {
        let directives = debugger_prefixes
            .iter()
            .map(|prefix| (format!("{}-command", prefix), format!("{}-check", prefix)))
            .collect::<Vec<_>>();

        let mut breakpoint_lines = vec![];
        let mut commands = vec![];
        let mut check_lines = vec![];
        let mut counter = 1;
        let reader = BufReader::new(File::open(&self.testpaths.file).unwrap());
        for line in reader.lines() {
            match line {
                Ok(line) => {
                    let line = if line.starts_with("//") {
                        line[2..].trim_start()
                    } else {
                        line.as_str()
                    };

                    if line.contains("#break") {
                        breakpoint_lines.push(counter);
                    }

                    for &(ref command_directive, ref check_directive) in &directives {
                        self.config
                            .parse_name_value_directive(&line, command_directive)
                            .map(|cmd| commands.push(cmd));

                        self.config
                            .parse_name_value_directive(&line, check_directive)
                            .map(|cmd| check_lines.push(cmd));
                    }
                }
                Err(e) => self.fatal(&format!("Error while parsing debugger commands: {}", e)),
            }
            counter += 1;
        }

        DebuggerCommands {
            commands,
            check_lines,
            breakpoint_lines,
        }
    }

    fn cleanup_debug_info_options(&self, options: &Option<String>) -> Option<String> {
        if options.is_none() {
            return None;
        }

        // Remove options that are either unwanted (-O) or may lead to duplicates due to RUSTFLAGS.
        let options_to_remove = ["-O".to_owned(), "-g".to_owned(), "--debuginfo".to_owned()];
        let new_options = self
            .split_maybe_args(options)
            .into_iter()
            .filter(|x| !options_to_remove.contains(x))
            .collect::<Vec<String>>();

        Some(new_options.join(" "))
    }

    fn maybe_add_external_args(&self, cmd: &mut Command, args: Vec<String>) {
        // Filter out the arguments that should not be added by runtest here.
        //
        // Notable use-cases are: do not add our optimisation flag if
        // `compile-flags: -Copt-level=x` and similar for debug-info level as well.
        const OPT_FLAGS: &[&str] = &["-O", "-Copt-level=", /*-C<space>*/"opt-level="];
        const DEBUG_FLAGS: &[&str] = &["-g", "-Cdebuginfo=", /*-C<space>*/"debuginfo="];

        // FIXME: ideally we would "just" check the `cmd` itself, but it does not allow inspecting
        // its arguments. They need to be collected separately. For now I cannot be bothered to
        // implement this the "right" way.
        let have_opt_flag = self.props.compile_flags.iter().any(|arg| {
            OPT_FLAGS.iter().any(|f| arg.starts_with(f))
        });
        let have_debug_flag = self.props.compile_flags.iter().any(|arg| {
            DEBUG_FLAGS.iter().any(|f| arg.starts_with(f))
        });

        for arg in args {
            if OPT_FLAGS.iter().any(|f| arg.starts_with(f)) && have_opt_flag {
                continue;
            }
            if DEBUG_FLAGS.iter().any(|f| arg.starts_with(f)) && have_debug_flag {
                continue;
            }
            cmd.arg(arg);
        }
    }

    fn check_debugger_output(&self, debugger_run_result: &ProcRes, check_lines: &[String]) {
        let num_check_lines = check_lines.len();

        let mut check_line_index = 0;
        for line in debugger_run_result.stdout.lines() {
            if check_line_index >= num_check_lines {
                break;
            }

            if check_single_line(line, &(check_lines[check_line_index])[..]) {
                check_line_index += 1;
            }
        }
        if check_line_index != num_check_lines && num_check_lines > 0 {
            self.fatal_proc_rec(
                &format!(
                    "line not found in debugger output: {}",
                    check_lines[check_line_index]
                ),
                debugger_run_result,
            );
        }

        fn check_single_line(line: &str, check_line: &str) -> bool {
            // Allow check lines to leave parts unspecified (e.g., uninitialized
            // bits in the  wrong case of an enum) with the notation "[...]".
            let line = line.trim();
            let check_line = check_line.trim();
            let can_start_anywhere = check_line.starts_with("[...]");
            let can_end_anywhere = check_line.ends_with("[...]");

            let check_fragments: Vec<&str> = check_line
                .split("[...]")
                .filter(|frag| !frag.is_empty())
                .collect();
            if check_fragments.is_empty() {
                return true;
            }

            let (mut rest, first_fragment) = if can_start_anywhere {
                match line.find(check_fragments[0]) {
                    Some(pos) => (&line[pos + check_fragments[0].len()..], 1),
                    None => return false,
                }
            } else {
                (line, 0)
            };

            for current_fragment in &check_fragments[first_fragment..] {
                match rest.find(current_fragment) {
                    Some(pos) => {
                        rest = &rest[pos + current_fragment.len()..];
                    }
                    None => return false,
                }
            }

            if !can_end_anywhere && !rest.is_empty() {
                return false;
            }

            true
        }
    }

    fn check_error_patterns(&self, output_to_check: &str, proc_res: &ProcRes) {
        debug!("check_error_patterns");
        if self.props.error_patterns.is_empty() {
            if self.props.compile_pass {
                return;
            } else {
                self.fatal(&format!(
                    "no error pattern specified in {:?}",
                    self.testpaths.file.display()
                ));
            }
        }

        let mut missing_patterns: Vec<String> = Vec::new();

        for pattern in &self.props.error_patterns {
            if output_to_check.contains(pattern.trim()) {
                debug!("found error pattern {}", pattern);
            } else {
                missing_patterns.push(pattern.to_string());
            }
        }

        if missing_patterns.is_empty() {
            return;
        }

        if missing_patterns.len() == 1 {
            self.fatal_proc_rec(
                &format!("error pattern '{}' not found!", missing_patterns[0]),
                proc_res,
            );
        } else {
            for pattern in missing_patterns {
                self.error(&format!("error pattern '{}' not found!", pattern));
            }
            self.fatal_proc_rec("multiple error patterns not found", proc_res);
        }
    }

    fn check_no_compiler_crash(&self, proc_res: &ProcRes) {
        match proc_res.status.code() {
            Some(101) => self.fatal_proc_rec("compiler encountered internal error", proc_res),
            None => self.fatal_proc_rec("compiler terminated by signal", proc_res),
            _ => (),
        }
    }

    fn check_forbid_output(&self, output_to_check: &str, proc_res: &ProcRes) {
        for pat in &self.props.forbid_output {
            if output_to_check.contains(pat) {
                self.fatal_proc_rec("forbidden pattern found in compiler output", proc_res);
            }
        }
    }

    fn check_expected_errors(&self, expected_errors: Vec<errors::Error>, proc_res: &ProcRes) {
        debug!("check_expected_errors: expected_errors={:?} proc_res.status={:?}",
               expected_errors, proc_res.status);
        if proc_res.status.success()
            && expected_errors
                .iter()
                .any(|x| x.kind == Some(ErrorKind::Error))
        {
            self.fatal_proc_rec("process did not return an error status", proc_res);
        }

        // On Windows, keep all '\' path separators to match the paths reported in the JSON output
        // from the compiler
        let os_file_name = self.testpaths.file.display().to_string();

        // on windows, translate all '\' path separators to '/'
        let file_name = format!("{}", self.testpaths.file.display()).replace(r"\", "/");

        // If the testcase being checked contains at least one expected "help"
        // message, then we'll ensure that all "help" messages are expected.
        // Otherwise, all "help" messages reported by the compiler will be ignored.
        // This logic also applies to "note" messages.
        let expect_help = expected_errors
            .iter()
            .any(|ee| ee.kind == Some(ErrorKind::Help));
        let expect_note = expected_errors
            .iter()
            .any(|ee| ee.kind == Some(ErrorKind::Note));

        // Parse the JSON output from the compiler and extract out the messages.
        let actual_errors = json::parse_output(&os_file_name, &proc_res.stderr, proc_res);
        let mut unexpected = Vec::new();
        let mut found = vec![false; expected_errors.len()];
        for actual_error in &actual_errors {
            let opt_index = expected_errors.iter().enumerate().position(
                |(index, expected_error)| {
                    !found[index] && actual_error.line_num == expected_error.line_num
                        && (expected_error.kind.is_none()
                            || actual_error.kind == expected_error.kind)
                        && actual_error.msg.contains(&expected_error.msg)
                },
            );

            match opt_index {
                Some(index) => {
                    // found a match, everybody is happy
                    assert!(!found[index]);
                    found[index] = true;
                }

                None => {
                    if self.is_unexpected_compiler_message(actual_error, expect_help, expect_note) {
                        self.error(&format!(
                            "{}:{}: unexpected {}: '{}'",
                            file_name,
                            actual_error.line_num,
                            actual_error
                                .kind
                                .as_ref()
                                .map_or(String::from("message"), |k| k.to_string()),
                            actual_error.msg
                        ));
                        unexpected.push(actual_error);
                    }
                }
            }
        }

        let mut not_found = Vec::new();
        // anything not yet found is a problem
        for (index, expected_error) in expected_errors.iter().enumerate() {
            if !found[index] {
                self.error(&format!(
                    "{}:{}: expected {} not found: {}",
                    file_name,
                    expected_error.line_num,
                    expected_error
                        .kind
                        .as_ref()
                        .map_or("message".into(), |k| k.to_string()),
                    expected_error.msg
                ));
                not_found.push(expected_error);
            }
        }

        if !unexpected.is_empty() || !not_found.is_empty() {
            self.error(&format!(
                "{} unexpected errors found, {} expected errors not found",
                unexpected.len(),
                not_found.len()
            ));
            println!("status: {}\ncommand: {}", proc_res.status, proc_res.cmdline);
            if !unexpected.is_empty() {
                println!("unexpected errors (from JSON output): {:#?}\n", unexpected);
            }
            if !not_found.is_empty() {
                println!("not found errors (from test file): {:#?}\n", not_found);
            }
            panic!();
        }
    }

    /// Returns `true` if we should report an error about `actual_error`,
    /// which did not match any of the expected error. We always require
    /// errors/warnings to be explicitly listed, but only require
    /// helps/notes if there are explicit helps/notes given.
    fn is_unexpected_compiler_message(
        &self,
        actual_error: &Error,
        expect_help: bool,
        expect_note: bool,
    ) -> bool {
        match actual_error.kind {
            Some(ErrorKind::Help) => expect_help,
            Some(ErrorKind::Note) => expect_note,
            Some(ErrorKind::Error) | Some(ErrorKind::Warning) => true,
            Some(ErrorKind::Suggestion) | None => false,
        }
    }

    fn compile_test(&self) -> ProcRes {
        let mut rustc = self.make_compile_args(
            &self.testpaths.file,
            TargetLocation::ThisFile(self.make_exe_name()),
        );

        rustc.arg("-L").arg(&self.aux_output_dir_name());

        match self.config.mode {
            CompileFail | Ui => {
                // compile-fail and ui tests tend to have tons of unused code as
                // it's just testing various pieces of the compile, but we don't
                // want to actually assert warnings about all this code. Instead
                // let's just ignore unused code warnings by defaults and tests
                // can turn it back on if needed.
                if !self.config.src_base.ends_with("rustdoc-ui") {
                    rustc.args(&["-A", "unused"]);
                }
            }
            _ => {}
        }

        self.compose_and_run_compiler(rustc, None)
    }

    fn document(&self, out_dir: &Path) -> ProcRes {
        if self.props.build_aux_docs {
            for rel_ab in &self.props.aux_builds {
                let aux_testpaths = self.compute_aux_test_paths(rel_ab);
                let aux_props =
                    self.props
                        .from_aux_file(&aux_testpaths.file, self.revision, self.config);
                let aux_cx = TestCx {
                    config: self.config,
                    props: &aux_props,
                    testpaths: &aux_testpaths,
                    revision: self.revision,
                };
                // Create the directory for the stdout/stderr files.
                create_dir_all(aux_cx.output_base_dir()).unwrap();
                let auxres = aux_cx.document(out_dir);
                if !auxres.status.success() {
                    return auxres;
                }
            }
        }

        let aux_dir = self.aux_output_dir_name();

        let rustdoc_path = self
            .config
            .rustdoc_path
            .as_ref()
            .expect("--rustdoc-path passed");
        let mut rustdoc = Command::new(rustdoc_path);

        rustdoc
            .arg("-L")
            .arg(self.config.run_lib_path.to_str().unwrap())
            .arg("-L")
            .arg(aux_dir)
            .arg("-o")
            .arg(out_dir)
            .arg(&self.testpaths.file)
            .args(&self.props.compile_flags);

        if let Some(ref linker) = self.config.linker {
            rustdoc
                .arg("--linker")
                .arg(linker)
                .arg("-Z")
                .arg("unstable-options");
        }

        self.compose_and_run_compiler(rustdoc, None)
    }

    fn exec_compiled_test(&self) -> ProcRes {
        let env = &self.props.exec_env;

        let proc_res = match &*self.config.target {
            // This is pretty similar to below, we're transforming:
            //
            //      program arg1 arg2
            //
            // into
            //
            //      remote-test-client run program:support-lib.so arg1 arg2
            //
            // The test-client program will upload `program` to the emulator
            // along with all other support libraries listed (in this case
            // `support-lib.so`. It will then execute the program on the
            // emulator with the arguments specified (in the environment we give
            // the process) and then report back the same result.
            _ if self.config.remote_test_client.is_some() => {
                let aux_dir = self.aux_output_dir_name();
                let ProcArgs { mut prog, args } = self.make_run_args();
                if let Ok(entries) = aux_dir.read_dir() {
                    for entry in entries {
                        let entry = entry.unwrap();
                        if !entry.path().is_file() {
                            continue;
                        }
                        prog.push_str(":");
                        prog.push_str(entry.path().to_str().unwrap());
                    }
                }
                let mut test_client =
                    Command::new(self.config.remote_test_client.as_ref().unwrap());
                test_client
                    .args(&["run", &prog])
                    .args(args)
                    .envs(env.clone());
                self.compose_and_run(
                    test_client,
                    self.config.run_lib_path.to_str().unwrap(),
                    Some(aux_dir.to_str().unwrap()),
                    None,
                )
            }
            _ => {
                let aux_dir = self.aux_output_dir_name();
                let ProcArgs { prog, args } = self.make_run_args();
                let mut program = Command::new(&prog);
                program
                    .args(args)
                    .current_dir(&self.output_base_dir())
                    .envs(env.clone());
                self.compose_and_run(
                    program,
                    self.config.run_lib_path.to_str().unwrap(),
                    Some(aux_dir.to_str().unwrap()),
                    None,
                )
            }
        };

        if proc_res.status.success() {
            // delete the executable after running it to save space.
            // it is ok if the deletion failed.
            let _ = fs::remove_file(self.make_exe_name());
        }

        proc_res
    }

    /// For each `aux-build: foo/bar` annotation, we check to find the
    /// file in a `auxiliary` directory relative to the test itself.
    fn compute_aux_test_paths(&self, rel_ab: &str) -> TestPaths {
        let test_ab = self
            .testpaths
            .file
            .parent()
            .expect("test file path has no parent")
            .join("auxiliary")
            .join(rel_ab);
        if !test_ab.exists() {
            self.fatal(&format!(
                "aux-build `{}` source not found",
                test_ab.display()
            ))
        }

        TestPaths {
            file: test_ab,
            relative_dir: self
                .testpaths
                .relative_dir
                .join(self.output_testname_unique())
                .join("auxiliary")
                .join(rel_ab)
                .parent()
                .expect("aux-build path has no parent")
                .to_path_buf(),
        }
    }

    fn compose_and_run_compiler(&self, mut rustc: Command, input: Option<String>) -> ProcRes {
        let aux_dir = self.aux_output_dir_name();

        if !self.props.aux_builds.is_empty() {
            let _ = fs::remove_dir_all(&aux_dir);
            create_dir_all(&aux_dir).unwrap();
        }

        for rel_ab in &self.props.aux_builds {
            let aux_testpaths = self.compute_aux_test_paths(rel_ab);
            let aux_props =
                self.props
                    .from_aux_file(&aux_testpaths.file, self.revision, self.config);
            let aux_output = TargetLocation::ThisDirectory(self.aux_output_dir_name());
            let aux_cx = TestCx {
                config: self.config,
                props: &aux_props,
                testpaths: &aux_testpaths,
                revision: self.revision,
            };
            // Create the directory for the stdout/stderr files.
            create_dir_all(aux_cx.output_base_dir()).unwrap();
            let mut aux_rustc = aux_cx.make_compile_args(&aux_testpaths.file, aux_output);

            let crate_type = if aux_props.no_prefer_dynamic {
                None
            } else if self.config.target.contains("cloudabi")
                || self.config.target.contains("emscripten")
                || (self.config.target.contains("musl") && !aux_props.force_host)
                || self.config.target.contains("wasm32")
                || self.config.target.contains("nvptx")
            {
                // We primarily compile all auxiliary libraries as dynamic libraries
                // to avoid code size bloat and large binaries as much as possible
                // for the test suite (otherwise including libstd statically in all
                // executables takes up quite a bit of space).
                //
                // For targets like MUSL or Emscripten, however, there is no support for
                // dynamic libraries so we just go back to building a normal library. Note,
                // however, that for MUSL if the library is built with `force_host` then
                // it's ok to be a dylib as the host should always support dylibs.
                Some("lib")
            } else {
                Some("dylib")
            };

            if let Some(crate_type) = crate_type {
                aux_rustc.args(&["--crate-type", crate_type]);
            }

            aux_rustc.arg("-L").arg(&aux_dir);

            let auxres = aux_cx.compose_and_run(
                aux_rustc,
                aux_cx.config.compile_lib_path.to_str().unwrap(),
                Some(aux_dir.to_str().unwrap()),
                None,
            );
            if !auxres.status.success() {
                self.fatal_proc_rec(
                    &format!(
                        "auxiliary build of {:?} failed to compile: ",
                        aux_testpaths.file.display()
                    ),
                    &auxres,
                );
            }
        }

        rustc.envs(self.props.rustc_env.clone());
        self.compose_and_run(
            rustc,
            self.config.compile_lib_path.to_str().unwrap(),
            Some(aux_dir.to_str().unwrap()),
            input,
        )
    }

    fn compose_and_run(
        &self,
        mut command: Command,
        lib_path: &str,
        aux_path: Option<&str>,
        input: Option<String>,
    ) -> ProcRes {
        let cmdline = {
            let cmdline = self.make_cmdline(&command, lib_path);
            logv(self.config, format!("executing {}", cmdline));
            cmdline
        };

        command
            .stdout(Stdio::piped())
            .stderr(Stdio::piped())
            .stdin(Stdio::piped());

        // Need to be sure to put both the lib_path and the aux path in the dylib
        // search path for the child.
        let mut path = env::split_paths(&env::var_os(dylib_env_var()).unwrap_or(OsString::new()))
            .collect::<Vec<_>>();
        if let Some(p) = aux_path {
            path.insert(0, PathBuf::from(p))
        }
        path.insert(0, PathBuf::from(lib_path));

        // Add the new dylib search path var
        let newpath = env::join_paths(&path).unwrap();
        command.env(dylib_env_var(), newpath);

        let mut child = disable_error_reporting(|| command.spawn())
            .expect(&format!("failed to exec `{:?}`", &command));
        if let Some(input) = input {
            child
                .stdin
                .as_mut()
                .unwrap()
                .write_all(input.as_bytes())
                .unwrap();
        }

        let Output {
            status,
            stdout,
            stderr,
        } = read2_abbreviated(child).expect("failed to read output");

        let result = ProcRes {
            status,
            stdout: String::from_utf8_lossy(&stdout).into_owned(),
            stderr: String::from_utf8_lossy(&stderr).into_owned(),
            cmdline,
        };

        self.dump_output(&result.stdout, &result.stderr);

        result
    }

    fn make_compile_args(&self, input_file: &Path, output_file: TargetLocation) -> Command {
        let is_rustdoc = self.config.src_base.ends_with("rustdoc-ui") ||
                         self.config.src_base.ends_with("rustdoc-js");
        let mut rustc = if !is_rustdoc {
            Command::new(&self.config.rustc_path)
        } else {
            Command::new(
                &self
                    .config
                    .rustdoc_path
                    .clone()
                    .expect("no rustdoc built yet"),
            )
        };
        // FIXME Why is -L here?
        rustc.arg(input_file); //.arg("-L").arg(&self.config.build_base);

        // Use a single thread for efficiency and a deterministic error message order
        rustc.arg("-Zthreads=1");

        // Optionally prevent default --target if specified in test compile-flags.
        let custom_target = self
            .props
            .compile_flags
            .iter()
            .any(|x| x.starts_with("--target"));

        if !custom_target {
            let target = if self.props.force_host {
                &*self.config.host
            } else {
                &*self.config.target
            };

            rustc.arg(&format!("--target={}", target));
        }
        self.set_revision_flags(&mut rustc);

        if !is_rustdoc {
            if let Some(ref incremental_dir) = self.props.incremental_dir {
                rustc.args(&["-C", &format!("incremental={}", incremental_dir.display())]);
                rustc.args(&["-Z", "incremental-verify-ich"]);
                rustc.args(&["-Z", "incremental-queries"]);
            }

            if self.config.mode == CodegenUnits {
                rustc.args(&["-Z", "human_readable_cgu_names"]);
            }
        }

        match self.config.mode {
            CompileFail | Incremental => {
                // If we are extracting and matching errors in the new
                // fashion, then you want JSON mode. Old-skool error
                // patterns still match the raw compiler output.
                if self.props.error_patterns.is_empty() {
                    rustc.args(&["--error-format", "json"]);
                }
                if !self.props.disable_ui_testing_normalization {
                    rustc.arg("-Zui-testing");
                }
            }
            RunPass | Ui => {
                if !self
                    .props
                    .compile_flags
                    .iter()
                    .any(|s| s.starts_with("--error-format"))
                {
                    rustc.args(&["--error-format", "json"]);
                }
                if !self.props.disable_ui_testing_normalization {
                    rustc.arg("-Zui-testing");
                }
            }
            MirOpt => {
                rustc.args(&[
                    "-Zdump-mir=all",
                    "-Zmir-opt-level=3",
                    "-Zdump-mir-exclude-pass-number",
                ]);

                let mir_dump_dir = self.get_mir_dump_dir();
                let _ = fs::remove_dir_all(&mir_dump_dir);
                create_dir_all(mir_dump_dir.as_path()).unwrap();
                let mut dir_opt = "-Zdump-mir-dir=".to_string();
                dir_opt.push_str(mir_dump_dir.to_str().unwrap());
                debug!("dir_opt: {:?}", dir_opt);

                rustc.arg(dir_opt);
            }
            RunFail | RunPassValgrind | Pretty | DebugInfoBoth | DebugInfoGdb | DebugInfoLldb
<<<<<<< HEAD
            | Codegen | Rustdoc | RunMake | CodegenUnits | Assembly => {
=======
            | Codegen | Rustdoc | RunMake | CodegenUnits | JsDocTest => {
>>>>>>> 8bf1f1c8
                // do not use JSON output
            }
        }

        if self.props.skip_codegen {
            assert!(
                !self
                    .props
                    .compile_flags
                    .iter()
                    .any(|s| s.starts_with("--emit"))
            );
            rustc.args(&["--emit", "metadata"]);
        }

        if !is_rustdoc {
            if self.config.target == "wasm32-unknown-unknown" {
                // rustc.arg("-g"); // get any backtrace at all on errors
            } else if !self.props.no_prefer_dynamic {
                rustc.args(&["-C", "prefer-dynamic"]);
            }
        }

        match output_file {
            TargetLocation::ThisFile(path) => {
                rustc.arg("-o").arg(path);
            }
            TargetLocation::ThisDirectory(path) => {
                rustc.arg("--out-dir").arg(path);
            }
        }

        match self.config.compare_mode {
            Some(CompareMode::Nll) => {
                rustc.args(&["-Zborrowck=migrate", "-Ztwo-phase-borrows"]);
            }
            Some(CompareMode::Polonius) => {
                rustc.args(&["-Zpolonius", "-Zborrowck=mir", "-Ztwo-phase-borrows"]);
            }
            None => {}
        }

        if self.props.force_host {
            self.maybe_add_external_args(&mut rustc,
                                         self.split_maybe_args(&self.config.host_rustcflags));
        } else {
            self.maybe_add_external_args(&mut rustc,
                                         self.split_maybe_args(&self.config.target_rustcflags));
            if !is_rustdoc {
                if let Some(ref linker) = self.config.linker {
                    rustc.arg(format!("-Clinker={}", linker));
                }
            }
        }

        rustc.args(&self.props.compile_flags);

        rustc
    }

    fn make_exe_name(&self) -> PathBuf {
        // Using a single letter here to keep the path length down for
        // Windows.  Some test names get very long.  rustc creates `rcgu`
        // files with the module name appended to it which can more than
        // double the length.
        let mut f = self.output_base_dir().join("a");
        // FIXME: This is using the host architecture exe suffix, not target!
        if self.config.target.contains("emscripten") {
            f = f.with_extra_extension("js");
        } else if self.config.target.contains("wasm32") {
            f = f.with_extra_extension("wasm");
        } else if !env::consts::EXE_SUFFIX.is_empty() {
            f = f.with_extra_extension(env::consts::EXE_SUFFIX);
        }
        f
    }

    fn make_run_args(&self) -> ProcArgs {
        // If we've got another tool to run under (valgrind),
        // then split apart its command
        let mut args = self.split_maybe_args(&self.config.runtool);

        // If this is emscripten, then run tests under nodejs
        if self.config.target.contains("emscripten") {
            if let Some(ref p) = self.config.nodejs {
                args.push(p.clone());
            } else {
                self.fatal("no NodeJS binary found (--nodejs)");
            }
        // If this is otherwise wasm, then run tests under nodejs with our
        // shim
        } else if self.config.target.contains("wasm32") {
            if let Some(ref p) = self.config.nodejs {
                args.push(p.clone());
            } else {
                self.fatal("no NodeJS binary found (--nodejs)");
            }

            let src = self.config.src_base
                .parent().unwrap() // chop off `run-pass`
                .parent().unwrap() // chop off `test`
                .parent().unwrap(); // chop off `src`
            args.push(src.join("src/etc/wasm32-shim.js").display().to_string());
        }

        let exe_file = self.make_exe_name();

        // FIXME (#9639): This needs to handle non-utf8 paths
        args.push(exe_file.to_str().unwrap().to_owned());

        // Add the arguments in the run_flags directive
        args.extend(self.split_maybe_args(&self.props.run_flags));

        let prog = args.remove(0);
        ProcArgs { prog, args }
    }

    fn split_maybe_args(&self, argstr: &Option<String>) -> Vec<String> {
        match *argstr {
            Some(ref s) => s
                .split(' ')
                .filter_map(|s| {
                    if s.chars().all(|c| c.is_whitespace()) {
                        None
                    } else {
                        Some(s.to_owned())
                    }
                })
                .collect(),
            None => Vec::new(),
        }
    }

    fn make_cmdline(&self, command: &Command, libpath: &str) -> String {
        use crate::util;

        // Linux and mac don't require adjusting the library search path
        if cfg!(unix) {
            format!("{:?}", command)
        } else {
            // Build the LD_LIBRARY_PATH variable as it would be seen on the command line
            // for diagnostic purposes
            fn lib_path_cmd_prefix(path: &str) -> String {
                format!(
                    "{}=\"{}\"",
                    util::lib_path_env_var(),
                    util::make_new_path(path)
                )
            }

            format!("{} {:?}", lib_path_cmd_prefix(libpath), command)
        }
    }

    fn dump_output(&self, out: &str, err: &str) {
        let revision = if let Some(r) = self.revision {
            format!("{}.", r)
        } else {
            String::new()
        };

        self.dump_output_file(out, &format!("{}out", revision));
        self.dump_output_file(err, &format!("{}err", revision));
        self.maybe_dump_to_stdout(out, err);
    }

    fn dump_output_file(&self, out: &str, extension: &str) {
        let outfile = self.make_out_name(extension);
        fs::write(&outfile, out).unwrap();
    }

    /// Creates a filename for output with the given extension.
    /// E.g., `/.../testname.revision.mode/testname.extension`.
    fn make_out_name(&self, extension: &str) -> PathBuf {
        self.output_base_name().with_extension(extension)
    }

    /// Gets the directory where auxiliary files are written.
    /// E.g., `/.../testname.revision.mode/auxiliary/`.
    fn aux_output_dir_name(&self) -> PathBuf {
        self.output_base_dir()
            .join("auxiliary")
            .with_extra_extension(self.config.mode.disambiguator())
    }

    /// Generates a unique name for the test, such as `testname.revision.mode`.
    fn output_testname_unique(&self) -> PathBuf {
        output_testname_unique(self.config, self.testpaths, self.safe_revision())
    }

    /// The revision, ignored for incremental compilation since it wants all revisions in
    /// the same directory.
    fn safe_revision(&self) -> Option<&str> {
        if self.config.mode == Incremental {
            None
        } else {
            self.revision
        }
    }

    /// Gets the absolute path to the directory where all output for the given
    /// test/revision should reside.
    /// E.g., `/path/to/build/host-triple/test/ui/relative/testname.revision.mode/`.
    fn output_base_dir(&self) -> PathBuf {
        output_base_dir(self.config, self.testpaths, self.safe_revision())
    }

    /// Gets the absolute path to the base filename used as output for the given
    /// test/revision.
    /// E.g., `/.../relative/testname.revision.mode/testname`.
    fn output_base_name(&self) -> PathBuf {
        output_base_name(self.config, self.testpaths, self.safe_revision())
    }

    fn maybe_dump_to_stdout(&self, out: &str, err: &str) {
        if self.config.verbose {
            println!("------{}------------------------------", "stdout");
            println!("{}", out);
            println!("------{}------------------------------", "stderr");
            println!("{}", err);
            println!("------------------------------------------");
        }
    }

    fn error(&self, err: &str) {
        match self.revision {
            Some(rev) => println!("\nerror in revision `{}`: {}", rev, err),
            None => println!("\nerror: {}", err),
        }
    }

    fn fatal(&self, err: &str) -> ! {
        self.error(err);
        error!("fatal error, panic: {:?}", err);
        panic!("fatal error");
    }

    fn fatal_proc_rec(&self, err: &str, proc_res: &ProcRes) -> ! {
        self.try_print_open_handles();
        self.error(err);
        proc_res.fatal(None);
    }

    // This function is a poor man's attempt to debug rust-lang/rust#38620, if
    // that's closed then this should be deleted
    //
    // This is a very "opportunistic" debugging attempt, so we ignore all
    // errors here.
    fn try_print_open_handles(&self) {
        if !cfg!(windows) {
            return;
        }
        if self.config.mode != Incremental {
            return;
        }

        let filename = match self.testpaths.file.file_stem() {
            Some(path) => path,
            None => return,
        };

        let mut cmd = Command::new("handle.exe");
        cmd.arg("-a").arg("-u");
        cmd.arg(filename);
        cmd.arg("-nobanner");
        cmd.stdout(Stdio::piped());
        cmd.stderr(Stdio::piped());
        let output = match cmd.spawn().and_then(read2_abbreviated) {
            Ok(output) => output,
            Err(_) => return,
        };
        println!("---------------------------------------------------");
        println!("ran extra command to debug rust-lang/rust#38620: ");
        println!("{:?}", cmd);
        println!("result: {}", output.status);
        println!("--- stdout ----------------------------------------");
        println!("{}", String::from_utf8_lossy(&output.stdout));
        println!("--- stderr ----------------------------------------");
        println!("{}", String::from_utf8_lossy(&output.stderr));
        println!("---------------------------------------------------");
    }

    // codegen tests (using FileCheck)

    fn compile_test_and_save_ir(&self) -> ProcRes {
        let aux_dir = self.aux_output_dir_name();

        let output_file = TargetLocation::ThisDirectory(self.output_base_dir());
        let mut rustc = self.make_compile_args(&self.testpaths.file, output_file);
        rustc.arg("-L").arg(aux_dir).arg("--emit=llvm-ir");

        self.compose_and_run_compiler(rustc, None)
    }

    fn compile_test_and_save_assembly(&self) -> (ProcRes, PathBuf) {
        // This works with both `--emit asm` (as default output name for the assembly)
        // and `ptx-linker` because the latter can write output at requested location.
        let output_path = self.output_base_name().with_extension("s");

        let output_file = TargetLocation::ThisFile(output_path.clone());
        let mut rustc = self.make_compile_args(&self.testpaths.file, output_file);

        rustc.arg("-L").arg(self.aux_output_dir_name());

        match self.props.assembly_output.as_ref().map(AsRef::as_ref) {
            Some("emit-asm") => {
                rustc.arg("--emit=asm");
            }

            Some("ptx-linker") => {
                // No extra flags needed.
            }

            Some(_) => self.fatal("unknown 'assembly-output' header"),
            None => self.fatal("missing 'assembly-output' header"),
        }

        (self.compose_and_run_compiler(rustc, None), output_path)
    }

    fn verify_with_filecheck(&self, output: &Path) -> ProcRes {
        let mut filecheck = Command::new(self.config.llvm_filecheck.as_ref().unwrap());
        filecheck
            .arg("--input-file")
            .arg(output)
            .arg(&self.testpaths.file);
        // It would be more appropriate to make most of the arguments configurable through
        // a comment-attribute similar to `compile-flags`. For example, --check-prefixes is a very
        // useful flag.
        //
        // For now, though…
        if let Some(rev) = self.revision {
            let prefixes = format!("CHECK,{}", rev);
            filecheck.args(&["--check-prefixes", &prefixes]);
        }
        self.compose_and_run(filecheck, "", None, None)
    }

    fn run_codegen_test(&self) {
        if self.config.llvm_filecheck.is_none() {
            self.fatal("missing --llvm-filecheck");
        }

        let proc_res = self.compile_test_and_save_ir();
        if !proc_res.status.success() {
            self.fatal_proc_rec("compilation failed!", &proc_res);
        }

        let output_path = self.output_base_name().with_extension("ll");
        let proc_res = self.verify_with_filecheck(&output_path);
        if !proc_res.status.success() {
            self.fatal_proc_rec("verification with 'FileCheck' failed", &proc_res);
        }
    }

    fn run_assembly_test(&self) {
        if self.config.llvm_filecheck.is_none() {
            self.fatal("missing --llvm-filecheck");
        }

        let (proc_res, output_path) = self.compile_test_and_save_assembly();
        if !proc_res.status.success() {
            self.fatal_proc_rec("compilation failed!", &proc_res);
        }

        let proc_res = self.verify_with_filecheck(&output_path);
        if !proc_res.status.success() {
            self.fatal_proc_rec("verification with 'FileCheck' failed", &proc_res);
        }
    }

    fn charset() -> &'static str {
        // FreeBSD 10.1 defaults to GDB 6.1.1 which doesn't support "auto" charset
        if cfg!(target_os = "bitrig") {
            "auto"
        } else if cfg!(target_os = "freebsd") {
            "ISO-8859-1"
        } else {
            "UTF-8"
        }
    }

    fn run_rustdoc_test(&self) {
        assert!(self.revision.is_none(), "revisions not relevant here");

        let out_dir = self.output_base_dir();
        let _ = fs::remove_dir_all(&out_dir);
        create_dir_all(&out_dir).unwrap();

        let proc_res = self.document(&out_dir);
        if !proc_res.status.success() {
            self.fatal_proc_rec("rustdoc failed!", &proc_res);
        }

        if self.props.check_test_line_numbers_match {
            self.check_rustdoc_test_option(proc_res);
        } else {
            let root = self.config.find_rust_src_root().unwrap();
            let res = self.cmd2procres(
                Command::new(&self.config.docck_python)
                    .arg(root.join("src/etc/htmldocck.py"))
                    .arg(out_dir)
                    .arg(&self.testpaths.file),
            );
            if !res.status.success() {
                self.fatal_proc_rec("htmldocck failed!", &res);
            }
        }
    }

    fn get_lines<P: AsRef<Path>>(
        &self,
        path: &P,
        mut other_files: Option<&mut Vec<String>>,
    ) -> Vec<usize> {
        let content = fs::read_to_string(&path).unwrap();
        let mut ignore = false;
        content
            .lines()
            .enumerate()
            .filter_map(|(line_nb, line)| {
                if (line.trim_start().starts_with("pub mod ")
                    || line.trim_start().starts_with("mod "))
                    && line.ends_with(';')
                {
                    if let Some(ref mut other_files) = other_files {
                        other_files.push(line.rsplit("mod ").next().unwrap().replace(";", ""));
                    }
                    None
                } else {
                    let sline = line.split("///").last().unwrap_or("");
                    let line = sline.trim_start();
                    if line.starts_with("```") {
                        if ignore {
                            ignore = false;
                            None
                        } else {
                            ignore = true;
                            Some(line_nb + 1)
                        }
                    } else {
                        None
                    }
                }
            })
            .collect()
    }

    fn check_rustdoc_test_option(&self, res: ProcRes) {
        let mut other_files = Vec::new();
        let mut files: HashMap<String, Vec<usize>> = HashMap::new();
        let cwd = env::current_dir().unwrap();
        files.insert(
            self.testpaths
                .file
                .strip_prefix(&cwd)
                .unwrap_or(&self.testpaths.file)
                .to_str()
                .unwrap()
                .replace('\\', "/"),
            self.get_lines(&self.testpaths.file, Some(&mut other_files)),
        );
        for other_file in other_files {
            let mut path = self.testpaths.file.clone();
            path.set_file_name(&format!("{}.rs", other_file));
            files.insert(
                path.strip_prefix(&cwd)
                    .unwrap_or(&path)
                    .to_str()
                    .unwrap()
                    .replace('\\', "/"),
                self.get_lines(&path, None),
            );
        }

        let mut tested = 0;
        for _ in res
            .stdout
            .split('\n')
            .filter(|s| s.starts_with("test "))
            .inspect(|s| {
                let tmp: Vec<&str> = s.split(" - ").collect();
                if tmp.len() == 2 {
                    let path = tmp[0].rsplit("test ").next().unwrap();
                    if let Some(ref mut v) = files.get_mut(&path.replace('\\', "/")) {
                        tested += 1;
                        let mut iter = tmp[1].split("(line ");
                        iter.next();
                        let line = iter
                            .next()
                            .unwrap_or(")")
                            .split(')')
                            .next()
                            .unwrap_or("0")
                            .parse()
                            .unwrap_or(0);
                        if let Ok(pos) = v.binary_search(&line) {
                            v.remove(pos);
                        } else {
                            self.fatal_proc_rec(
                                &format!("Not found doc test: \"{}\" in \"{}\":{:?}", s, path, v),
                                &res,
                            );
                        }
                    }
                }
            }) {}
        if tested == 0 {
            self.fatal_proc_rec(&format!("No test has been found... {:?}", files), &res);
        } else {
            for (entry, v) in &files {
                if !v.is_empty() {
                    self.fatal_proc_rec(
                        &format!(
                            "Not found test at line{} \"{}\":{:?}",
                            if v.len() > 1 { "s" } else { "" },
                            entry,
                            v
                        ),
                        &res,
                    );
                }
            }
        }
    }

    fn run_codegen_units_test(&self) {
        assert!(self.revision.is_none(), "revisions not relevant here");

        let proc_res = self.compile_test();

        if !proc_res.status.success() {
            self.fatal_proc_rec("compilation failed!", &proc_res);
        }

        self.check_no_compiler_crash(&proc_res);

        const PREFIX: &'static str = "MONO_ITEM ";
        const CGU_MARKER: &'static str = "@@";

        let actual: Vec<MonoItem> = proc_res
            .stdout
            .lines()
            .filter(|line| line.starts_with(PREFIX))
            .map(|line| str_to_mono_item(line, true))
            .collect();

        let expected: Vec<MonoItem> = errors::load_errors(&self.testpaths.file, None)
            .iter()
            .map(|e| str_to_mono_item(&e.msg[..], false))
            .collect();

        let mut missing = Vec::new();
        let mut wrong_cgus = Vec::new();

        for expected_item in &expected {
            let actual_item_with_same_name = actual.iter().find(|ti| ti.name == expected_item.name);

            if let Some(actual_item) = actual_item_with_same_name {
                if !expected_item.codegen_units.is_empty() &&
                   // Also check for codegen units
                   expected_item.codegen_units != actual_item.codegen_units
                {
                    wrong_cgus.push((expected_item.clone(), actual_item.clone()));
                }
            } else {
                missing.push(expected_item.string.clone());
            }
        }

        let unexpected: Vec<_> = actual
            .iter()
            .filter(|acgu| !expected.iter().any(|ecgu| acgu.name == ecgu.name))
            .map(|acgu| acgu.string.clone())
            .collect();

        if !missing.is_empty() {
            missing.sort();

            println!("\nThese items should have been contained but were not:\n");

            for item in &missing {
                println!("{}", item);
            }

            println!("\n");
        }

        if !unexpected.is_empty() {
            let sorted = {
                let mut sorted = unexpected.clone();
                sorted.sort();
                sorted
            };

            println!("\nThese items were contained but should not have been:\n");

            for item in sorted {
                println!("{}", item);
            }

            println!("\n");
        }

        if !wrong_cgus.is_empty() {
            wrong_cgus.sort_by_key(|pair| pair.0.name.clone());
            println!("\nThe following items were assigned to wrong codegen units:\n");

            for &(ref expected_item, ref actual_item) in &wrong_cgus {
                println!("{}", expected_item.name);
                println!(
                    "  expected: {}",
                    codegen_units_to_str(&expected_item.codegen_units)
                );
                println!(
                    "  actual:   {}",
                    codegen_units_to_str(&actual_item.codegen_units)
                );
                println!("");
            }
        }

        if !(missing.is_empty() && unexpected.is_empty() && wrong_cgus.is_empty()) {
            panic!();
        }

        #[derive(Clone, Eq, PartialEq)]
        struct MonoItem {
            name: String,
            codegen_units: HashSet<String>,
            string: String,
        }

        // [MONO_ITEM] name [@@ (cgu)+]
        fn str_to_mono_item(s: &str, cgu_has_crate_disambiguator: bool) -> MonoItem {
            let s = if s.starts_with(PREFIX) {
                (&s[PREFIX.len()..]).trim()
            } else {
                s.trim()
            };

            let full_string = format!("{}{}", PREFIX, s);

            let parts: Vec<&str> = s
                .split(CGU_MARKER)
                .map(str::trim)
                .filter(|s| !s.is_empty())
                .collect();

            let name = parts[0].trim();

            let cgus = if parts.len() > 1 {
                let cgus_str = parts[1];

                cgus_str
                    .split(' ')
                    .map(str::trim)
                    .filter(|s| !s.is_empty())
                    .map(|s| {
                        if cgu_has_crate_disambiguator {
                            remove_crate_disambiguator_from_cgu(s)
                        } else {
                            s.to_string()
                        }
                    })
                    .collect()
            } else {
                HashSet::new()
            };

            MonoItem {
                name: name.to_owned(),
                codegen_units: cgus,
                string: full_string,
            }
        }

        fn codegen_units_to_str(cgus: &HashSet<String>) -> String {
            let mut cgus: Vec<_> = cgus.iter().collect();
            cgus.sort();

            let mut string = String::new();
            for cgu in cgus {
                string.push_str(&cgu[..]);
                string.push_str(" ");
            }

            string
        }

        // Given a cgu-name-prefix of the form <crate-name>.<crate-disambiguator> or
        // the form <crate-name1>.<crate-disambiguator1>-in-<crate-name2>.<crate-disambiguator2>,
        // remove all crate-disambiguators.
        fn remove_crate_disambiguator_from_cgu(cgu: &str) -> String {
            lazy_static! {
                static ref RE: Regex = Regex::new(
                    r"^[^\.]+(?P<d1>\.[[:alnum:]]+)(-in-[^\.]+(?P<d2>\.[[:alnum:]]+))?"
                ).unwrap();
            }

            let captures = RE.captures(cgu).unwrap_or_else(|| {
                panic!("invalid cgu name encountered: {}", cgu)
            });

            let mut new_name = cgu.to_owned();

            if let Some(d2) = captures.name("d2") {
                new_name.replace_range(d2.start() .. d2.end(), "");
            }

            let d1 = captures.name("d1").unwrap();
            new_name.replace_range(d1.start() .. d1.end(), "");

            new_name
        }
    }

    fn init_incremental_test(&self) {
        // (See `run_incremental_test` for an overview of how incremental tests work.)

        // Before any of the revisions have executed, create the
        // incremental workproduct directory.  Delete any old
        // incremental work products that may be there from prior
        // runs.
        let incremental_dir = self.incremental_dir();
        if incremental_dir.exists() {
            // Canonicalizing the path will convert it to the //?/ format
            // on Windows, which enables paths longer than 260 character
            let canonicalized = incremental_dir.canonicalize().unwrap();
            fs::remove_dir_all(canonicalized).unwrap();
        }
        fs::create_dir_all(&incremental_dir).unwrap();

        if self.config.verbose {
            print!(
                "init_incremental_test: incremental_dir={}",
                incremental_dir.display()
            );
        }
    }

    fn run_incremental_test(&self) {
        // Basic plan for a test incremental/foo/bar.rs:
        // - load list of revisions rpass1, cfail2, rpass3
        //   - each should begin with `rpass`, `cfail`, or `rfail`
        //   - if `rpass`, expect compile and execution to succeed
        //   - if `cfail`, expect compilation to fail
        //   - if `rfail`, expect execution to fail
        // - create a directory build/foo/bar.incremental
        // - compile foo/bar.rs with -Z incremental=.../foo/bar.incremental and -C rpass1
        //   - because name of revision starts with "rpass", expect success
        // - compile foo/bar.rs with -Z incremental=.../foo/bar.incremental and -C cfail2
        //   - because name of revision starts with "cfail", expect an error
        //   - load expected errors as usual, but filter for those that end in `[rfail2]`
        // - compile foo/bar.rs with -Z incremental=.../foo/bar.incremental and -C rpass3
        //   - because name of revision starts with "rpass", expect success
        // - execute build/foo/bar.exe and save output
        //
        // FIXME -- use non-incremental mode as an oracle? That doesn't apply
        // to #[rustc_dirty] and clean tests I guess

        let revision = self
            .revision
            .expect("incremental tests require a list of revisions");

        // Incremental workproduct directory should have already been created.
        let incremental_dir = self.incremental_dir();
        assert!(
            incremental_dir.exists(),
            "init_incremental_test failed to create incremental dir"
        );

        // Add an extra flag pointing at the incremental directory.
        let mut revision_props = self.props.clone();
        revision_props.incremental_dir = Some(incremental_dir);

        let revision_cx = TestCx {
            config: self.config,
            props: &revision_props,
            testpaths: self.testpaths,
            revision: self.revision,
        };

        if self.config.verbose {
            print!(
                "revision={:?} revision_props={:#?}",
                revision, revision_props
            );
        }

        if revision.starts_with("rpass") {
            revision_cx.run_rpass_test();
        } else if revision.starts_with("rfail") {
            revision_cx.run_rfail_test();
        } else if revision.starts_with("cfail") {
            revision_cx.run_cfail_test();
        } else {
            revision_cx.fatal("revision name must begin with rpass, rfail, or cfail");
        }
    }

    /// Directory where incremental work products are stored.
    fn incremental_dir(&self) -> PathBuf {
        self.output_base_name().with_extension("inc")
    }

    fn run_rmake_test(&self) {
        let cwd = env::current_dir().unwrap();
        let src_root = self
            .config
            .src_base
            .parent()
            .unwrap()
            .parent()
            .unwrap()
            .parent()
            .unwrap();
        let src_root = cwd.join(&src_root);

        let tmpdir = cwd.join(self.output_base_name());
        if tmpdir.exists() {
            self.aggressive_rm_rf(&tmpdir).unwrap();
        }
        create_dir_all(&tmpdir).unwrap();

        let host = &self.config.host;
        let make = if host.contains("bitrig")
            || host.contains("dragonfly")
            || host.contains("freebsd")
            || host.contains("netbsd")
            || host.contains("openbsd")
        {
            "gmake"
        } else {
            "make"
        };

        let mut cmd = Command::new(make);
        cmd.current_dir(&self.testpaths.file)
            .stdout(Stdio::piped())
            .stderr(Stdio::piped())
            .env("TARGET", &self.config.target)
            .env("PYTHON", &self.config.docck_python)
            .env("S", src_root)
            .env("RUST_BUILD_STAGE", &self.config.stage_id)
            .env("RUSTC", cwd.join(&self.config.rustc_path))
            .env("TMPDIR", &tmpdir)
            .env("LD_LIB_PATH_ENVVAR", dylib_env_var())
            .env("HOST_RPATH_DIR", cwd.join(&self.config.compile_lib_path))
            .env("TARGET_RPATH_DIR", cwd.join(&self.config.run_lib_path))
            .env("LLVM_COMPONENTS", &self.config.llvm_components)
            .env("LLVM_CXXFLAGS", &self.config.llvm_cxxflags)

            // We for sure don't want these tests to run in parallel, so make
            // sure they don't have access to these vars if we run via `make`
            // at the top level
            .env_remove("MAKEFLAGS")
            .env_remove("MFLAGS")
            .env_remove("CARGO_MAKEFLAGS");

        if let Some(ref rustdoc) = self.config.rustdoc_path {
            cmd.env("RUSTDOC", cwd.join(rustdoc));
        }

        if let Some(ref node) = self.config.nodejs {
            cmd.env("NODE", node);
        }

        if let Some(ref linker) = self.config.linker {
            cmd.env("RUSTC_LINKER", linker);
        }

        if let Some(ref clang) = self.config.run_clang_based_tests_with {
            cmd.env("CLANG", clang);
        }

        // We don't want RUSTFLAGS set from the outside to interfere with
        // compiler flags set in the test cases:
        cmd.env_remove("RUSTFLAGS");

        if self.config.target.contains("msvc") && self.config.cc != "" {
            // We need to pass a path to `lib.exe`, so assume that `cc` is `cl.exe`
            // and that `lib.exe` lives next to it.
            let lib = Path::new(&self.config.cc).parent().unwrap().join("lib.exe");

            // MSYS doesn't like passing flags of the form `/foo` as it thinks it's
            // a path and instead passes `C:\msys64\foo`, so convert all
            // `/`-arguments to MSVC here to `-` arguments.
            let cflags = self
                .config
                .cflags
                .split(' ')
                .map(|s| s.replace("/", "-"))
                .collect::<Vec<_>>()
                .join(" ");

            cmd.env("IS_MSVC", "1")
                .env("IS_WINDOWS", "1")
                .env("MSVC_LIB", format!("'{}' -nologo", lib.display()))
                .env("CC", format!("'{}' {}", self.config.cc, cflags))
                .env("CXX", format!("'{}'", &self.config.cxx));
        } else {
            cmd.env("CC", format!("{} {}", self.config.cc, self.config.cflags))
                .env("CXX", format!("{} {}", self.config.cxx, self.config.cflags))
                .env("AR", &self.config.ar);

            if self.config.target.contains("windows") {
                cmd.env("IS_WINDOWS", "1");
            }
        }

        let output = cmd
            .spawn()
            .and_then(read2_abbreviated)
            .expect("failed to spawn `make`");
        if !output.status.success() {
            let res = ProcRes {
                status: output.status,
                stdout: String::from_utf8_lossy(&output.stdout).into_owned(),
                stderr: String::from_utf8_lossy(&output.stderr).into_owned(),
                cmdline: format!("{:?}", cmd),
            };
            self.fatal_proc_rec("make failed", &res);
        }
    }

    fn aggressive_rm_rf(&self, path: &Path) -> io::Result<()> {
        for e in path.read_dir()? {
            let entry = e?;
            let path = entry.path();
            if entry.file_type()?.is_dir() {
                self.aggressive_rm_rf(&path)?;
            } else {
                // Remove readonly files as well on windows (by default we can't)
                fs::remove_file(&path).or_else(|e| {
                    if cfg!(windows) && e.kind() == io::ErrorKind::PermissionDenied {
                        let mut meta = entry.metadata()?.permissions();
                        meta.set_readonly(false);
                        fs::set_permissions(&path, meta)?;
                        fs::remove_file(&path)
                    } else {
                        Err(e)
                    }
                })?;
            }
        }
        fs::remove_dir(path)
    }

    fn run_js_doc_test(&self) {
        if let Some(nodejs) = &self.config.nodejs {
            let out_dir = self.output_base_dir();

            self.document(&out_dir);

            let root = self.config.find_rust_src_root().unwrap();
            let res = self.cmd2procres(
                Command::new(&nodejs)
                    .arg(root.join("src/tools/rustdoc-js/tester.js"))
                    .arg(out_dir.parent().expect("no parent"))
                    .arg(&self.testpaths.file.file_stem().expect("couldn't get file stem")),
            );
            if !res.status.success() {
                self.fatal_proc_rec("rustdoc-js test failed!", &res);
            }
        } else {
            self.fatal("no nodeJS");
        }
    }

    fn run_ui_test(&self) {
        // if the user specified a format in the ui test
        // print the output to the stderr file, otherwise extract
        // the rendered error messages from json and print them
        let explicit = self
            .props
            .compile_flags
            .iter()
            .any(|s| s.contains("--error-format"));
        let proc_res = self.compile_test();
        self.check_if_test_should_compile(&proc_res);

        let expected_stderr = self.load_expected_output(UI_STDERR);
        let expected_stdout = self.load_expected_output(UI_STDOUT);
        let expected_fixed = self.load_expected_output(UI_FIXED);

        let normalized_stdout =
            self.normalize_output(&proc_res.stdout, &self.props.normalize_stdout);

        let stderr = if explicit {
            proc_res.stderr.clone()
        } else {
            json::extract_rendered(&proc_res.stderr, &proc_res)
        };

        let normalized_stderr = self.normalize_output(&stderr, &self.props.normalize_stderr);

        let mut errors = 0;
        if !self.props.dont_check_compiler_stdout {
            errors += self.compare_output("stdout", &normalized_stdout, &expected_stdout);
        }
        if !self.props.dont_check_compiler_stderr {
            errors += self.compare_output("stderr", &normalized_stderr, &expected_stderr);
        }

        let modes_to_prune = vec![CompareMode::Nll];
        self.prune_duplicate_outputs(&modes_to_prune);

        if self.config.compare_mode.is_some() {
            // don't test rustfix with nll right now
        } else if self.props.run_rustfix {
            // Apply suggestions from rustc to the code itself
            let unfixed_code = self
                .load_expected_output_from_path(&self.testpaths.file)
                .unwrap();
            let suggestions = get_suggestions_from_json(
                &proc_res.stderr,
                &HashSet::new(),
                if self.props.rustfix_only_machine_applicable {
                    Filter::MachineApplicableOnly
                } else {
                    Filter::Everything
                },
            ).unwrap();
            let fixed_code = apply_suggestions(&unfixed_code, &suggestions).expect(&format!(
                "failed to apply suggestions for {:?} with rustfix",
                self.testpaths.file
            ));

            errors += self.compare_output("fixed", &fixed_code, &expected_fixed);
        } else if !expected_fixed.is_empty() {
            panic!(
                "the `// run-rustfix` directive wasn't found but a `*.fixed` \
                 file was found"
            );
        }

        if errors > 0 {
            println!("To update references, rerun the tests and pass the `--bless` flag");
            let relative_path_to_file = self
                .testpaths
                .relative_dir
                .join(self.testpaths.file.file_name().unwrap());
            println!(
                "To only update this specific test, also pass `--test-args {}`",
                relative_path_to_file.display(),
            );
            self.fatal_proc_rec(
                &format!("{} errors occurred comparing output.", errors),
                &proc_res,
            );
        }

        let expected_errors = errors::load_errors(&self.testpaths.file, self.revision);

        if self.should_run_successfully() {
            let proc_res = self.exec_compiled_test();

            if !proc_res.status.success() {
                self.fatal_proc_rec("test run failed!", &proc_res);
            }
        }

        debug!("run_ui_test: explicit={:?} config.compare_mode={:?} expected_errors={:?} \
               proc_res.status={:?} props.error_patterns={:?}",
               explicit, self.config.compare_mode, expected_errors, proc_res.status,
               self.props.error_patterns);
        if !explicit && self.config.compare_mode.is_none() {
            if !proc_res.status.success() {
                if !self.props.error_patterns.is_empty() {
                    // "// error-pattern" comments
                    self.check_error_patterns(&proc_res.stderr, &proc_res);
                } else {
                    // "//~ERROR comments"
                    self.check_expected_errors(expected_errors, &proc_res);
                }
            }
        }

        if self.props.run_rustfix && self.config.compare_mode.is_none() {
            // And finally, compile the fixed code and make sure it both
            // succeeds and has no diagnostics.
            let mut rustc = self.make_compile_args(
                &self.testpaths.file.with_extension(UI_FIXED),
                TargetLocation::ThisFile(self.make_exe_name()),
            );
            rustc.arg("-L").arg(&self.aux_output_dir_name());
            let res = self.compose_and_run_compiler(rustc, None);
            if !res.status.success() {
                self.fatal_proc_rec("failed to compile fixed code", &res);
            }
            if !res.stderr.is_empty() && !self.props.rustfix_only_machine_applicable {
                self.fatal_proc_rec("fixed code is still producing diagnostics", &res);
            }
        }
    }

    fn run_mir_opt_test(&self) {
        let proc_res = self.compile_test();

        if !proc_res.status.success() {
            self.fatal_proc_rec("compilation failed!", &proc_res);
        }

        let proc_res = self.exec_compiled_test();

        if !proc_res.status.success() {
            self.fatal_proc_rec("test run failed!", &proc_res);
        }
        self.check_mir_dump();
    }

    fn check_mir_dump(&self) {
        let test_file_contents = fs::read_to_string(&self.testpaths.file).unwrap();
        if let Some(idx) = test_file_contents.find("// END RUST SOURCE") {
            let (_, tests_text) = test_file_contents.split_at(idx + "// END_RUST SOURCE".len());
            let tests_text_str = String::from(tests_text);
            let mut curr_test: Option<&str> = None;
            let mut curr_test_contents = vec![ExpectedLine::Elision];
            for l in tests_text_str.lines() {
                debug!("line: {:?}", l);
                if l.starts_with("// START ") {
                    let (_, t) = l.split_at("// START ".len());
                    curr_test = Some(t);
                } else if l.starts_with("// END") {
                    let (_, t) = l.split_at("// END ".len());
                    if Some(t) != curr_test {
                        panic!("mismatched START END test name");
                    }
                    self.compare_mir_test_output(curr_test.unwrap(), &curr_test_contents);
                    curr_test = None;
                    curr_test_contents.clear();
                    curr_test_contents.push(ExpectedLine::Elision);
                } else if l.is_empty() {
                    // ignore
                } else if l.starts_with("//") && l.split_at("//".len()).1.trim() == "..." {
                    curr_test_contents.push(ExpectedLine::Elision)
                } else if l.starts_with("// ") {
                    let (_, test_content) = l.split_at("// ".len());
                    curr_test_contents.push(ExpectedLine::Text(test_content));
                }
            }
        }
    }

    fn check_mir_test_timestamp(&self, test_name: &str, output_file: &Path) {
        let t = |file| FileTime::from_last_modification_time(&fs::metadata(file).unwrap());
        let source_file = &self.testpaths.file;
        let output_time = t(output_file);
        let source_time = t(source_file);
        if source_time > output_time {
            debug!(
                "source file time: {:?} output file time: {:?}",
                source_time, output_time
            );
            panic!(
                "test source file `{}` is newer than potentially stale output file `{}`.",
                source_file.display(),
                test_name
            );
        }
    }

    fn compare_mir_test_output(&self, test_name: &str, expected_content: &[ExpectedLine<&str>]) {
        let mut output_file = PathBuf::new();
        output_file.push(self.get_mir_dump_dir());
        output_file.push(test_name);
        debug!("comparing the contests of: {:?}", output_file);
        debug!("with: {:?}", expected_content);
        if !output_file.exists() {
            panic!(
                "Output file `{}` from test does not exist",
                output_file.into_os_string().to_string_lossy()
            );
        }
        self.check_mir_test_timestamp(test_name, &output_file);

        let dumped_string = fs::read_to_string(&output_file).unwrap();
        let mut dumped_lines = dumped_string
            .lines()
            .map(|l| nocomment_mir_line(l))
            .filter(|l| !l.is_empty());
        let mut expected_lines = expected_content
            .iter()
            .filter(|&l| {
                if let &ExpectedLine::Text(l) = l {
                    !l.is_empty()
                } else {
                    true
                }
            })
            .peekable();

        let compare = |expected_line, dumped_line| {
            let e_norm = normalize_mir_line(expected_line);
            let d_norm = normalize_mir_line(dumped_line);
            debug!("found: {:?}", d_norm);
            debug!("expected: {:?}", e_norm);
            e_norm == d_norm
        };

        let error = |expected_line, extra_msg| {
            let normalize_all = dumped_string
                .lines()
                .map(nocomment_mir_line)
                .filter(|l| !l.is_empty())
                .collect::<Vec<_>>()
                .join("\n");
            let f = |l: &ExpectedLine<_>| match l {
                &ExpectedLine::Elision => "... (elided)".into(),
                &ExpectedLine::Text(t) => t,
            };
            let expected_content = expected_content
                .iter()
                .map(|l| f(l))
                .collect::<Vec<_>>()
                .join("\n");
            panic!(
                "Did not find expected line, error: {}\n\
                 Expected Line: {:?}\n\
                 Test Name: {}\n\
                 Expected:\n{}\n\
                 Actual:\n{}",
                extra_msg, expected_line, test_name, expected_content, normalize_all
            );
        };

        // We expect each non-empty line to appear consecutively, non-consecutive lines
        // must be separated by at least one Elision
        let mut start_block_line = None;
        while let Some(dumped_line) = dumped_lines.next() {
            match expected_lines.next() {
                Some(&ExpectedLine::Text(expected_line)) => {
                    let normalized_expected_line = normalize_mir_line(expected_line);
                    if normalized_expected_line.contains(":{") {
                        start_block_line = Some(expected_line);
                    }

                    if !compare(expected_line, dumped_line) {
                        error!("{:?}", start_block_line);
                        error(
                            expected_line,
                            format!(
                                "Mismatch in lines\n\
                                 Current block: {}\n\
                                 Actual Line: {:?}",
                                start_block_line.unwrap_or("None"),
                                dumped_line
                            ),
                        );
                    }
                }
                Some(&ExpectedLine::Elision) => {
                    // skip any number of elisions in a row.
                    while let Some(&&ExpectedLine::Elision) = expected_lines.peek() {
                        expected_lines.next();
                    }
                    if let Some(&ExpectedLine::Text(expected_line)) = expected_lines.next() {
                        let mut found = compare(expected_line, dumped_line);
                        if found {
                            continue;
                        }
                        while let Some(dumped_line) = dumped_lines.next() {
                            found = compare(expected_line, dumped_line);
                            if found {
                                break;
                            }
                        }
                        if !found {
                            error(expected_line, "ran out of mir dump to match against".into());
                        }
                    }
                }
                None => {}
            }
        }
    }

    fn get_mir_dump_dir(&self) -> PathBuf {
        let mut mir_dump_dir = PathBuf::from(self.config.build_base.as_path());
        debug!("input_file: {:?}", self.testpaths.file);
        mir_dump_dir.push(&self.testpaths.relative_dir);
        mir_dump_dir.push(self.testpaths.file.file_stem().unwrap());
        mir_dump_dir
    }

    fn normalize_output(&self, output: &str, custom_rules: &[(String, String)]) -> String {
        let parent_dir = self.testpaths.file.parent().unwrap();
        let cflags = self.props.compile_flags.join(" ");
        let json = cflags.contains("--error-format json")
            || cflags.contains("--error-format pretty-json")
            || cflags.contains("--error-format=json")
            || cflags.contains("--error-format=pretty-json");
        let parent_dir_str = if json {
            parent_dir.display().to_string().replace("\\", "\\\\")
        } else {
            parent_dir.display().to_string()
        };

        let mut normalized = output.replace(&parent_dir_str, "$DIR");

        // Paths into the libstd/libcore
        let src_dir = self.config.src_base.parent().unwrap().parent().unwrap();
        let src_dir_str = if json {
            src_dir.display().to_string().replace("\\", "\\\\")
        } else {
            src_dir.display().to_string()
        };
        normalized = normalized.replace(&src_dir_str, "$SRC_DIR");

        // Paths into the build directory
        let test_build_dir = &self.config.build_base;
        let parent_build_dir = test_build_dir.parent().unwrap().parent().unwrap().parent().unwrap();

        // eg. /home/user/rust/build/x86_64-unknown-linux-gnu/test/ui
        normalized = normalized.replace(test_build_dir.to_str().unwrap(), "$TEST_BUILD_DIR");
        // eg. /home/user/rust/build
        normalized = normalized.replace(&parent_build_dir.to_str().unwrap(), "$BUILD_DIR");

        // Paths into lib directory.
        let mut lib_dir = parent_build_dir.parent().unwrap().to_path_buf();
        lib_dir.push("lib");
        normalized = normalized.replace(&lib_dir.to_str().unwrap(), "$LIB_DIR");

        if json {
            // escaped newlines in json strings should be readable
            // in the stderr files. There's no point int being correct,
            // since only humans process the stderr files.
            // Thus we just turn escaped newlines back into newlines.
            normalized = normalized.replace("\\n", "\n");
        }

        // If there are `$SRC_DIR` normalizations with line and column numbers, then replace them
        // with placeholders as we do not want tests needing updated when compiler source code
        // changes.
        // eg. $SRC_DIR/libcore/mem.rs:323:14 becomes $SRC_DIR/libcore/mem.rs:LL:COL
        normalized = Regex::new("SRC_DIR(.+):\\d+:\\d+").unwrap()
            .replace_all(&normalized, "SRC_DIR$1:LL:COL").into_owned();

        normalized = normalized.replace("\\\\", "\\") // denormalize for paths on windows
              .replace("\\", "/") // normalize for paths on windows
              .replace("\r\n", "\n") // normalize for linebreaks on windows
              .replace("\t", "\\t"); // makes tabs visible

        // Remove test annotations like `//~ ERROR text` from the output,
        // since they duplicate actual errors and make the output hard to read.
        normalized = Regex::new("\\s*//~.*").unwrap()
            .replace_all(&normalized, "").into_owned();

        for rule in custom_rules {
            let re = Regex::new(&rule.0).expect("bad regex in custom normalization rule");
            normalized = re.replace_all(&normalized, &rule.1[..]).into_owned();
        }
        normalized
    }

    fn expected_output_path(&self, kind: &str) -> PathBuf {
        let mut path = expected_output_path(
            &self.testpaths,
            self.revision,
            &self.config.compare_mode,
            kind,
        );

        if !path.exists() {
            if let Some(CompareMode::Polonius) = self.config.compare_mode {
                path = expected_output_path(
                    &self.testpaths,
                    self.revision,
                    &Some(CompareMode::Nll),
                    kind,
                );
            }
        }

        if !path.exists() {
            path = expected_output_path(&self.testpaths, self.revision, &None, kind);
        }

        path
    }

    fn load_expected_output(&self, kind: &str) -> String {
        let path = self.expected_output_path(kind);
        if path.exists() {
            match self.load_expected_output_from_path(&path) {
                Ok(x) => x,
                Err(x) => self.fatal(&x),
            }
        } else {
            String::new()
        }
    }

    fn load_expected_output_from_path(&self, path: &Path) -> Result<String, String> {
        fs::read_to_string(path).map_err(|err| {
            format!("failed to load expected output from `{}`: {}", path.display(), err)
        })
    }

    fn delete_file(&self, file: &PathBuf) {
        if let Err(e) = fs::remove_file(file) {
            self.fatal(&format!(
                "failed to delete `{}`: {}",
                file.display(),
                e,
            ));
        }
    }

    fn compare_output(&self, kind: &str, actual: &str, expected: &str) -> usize {
        if actual == expected {
            return 0;
        }

        if !self.config.bless {
            if expected.is_empty() {
                println!("normalized {}:\n{}\n", kind, actual);
            } else {
                println!("diff of {}:\n", kind);
                let diff_results = make_diff(expected, actual, 3);
                for result in diff_results {
                    let mut line_number = result.line_number;
                    for line in result.lines {
                        match line {
                            DiffLine::Expected(e) => {
                                println!("-\t{}", e);
                                line_number += 1;
                            }
                            DiffLine::Context(c) => {
                                println!("{}\t{}", line_number, c);
                                line_number += 1;
                            }
                            DiffLine::Resulting(r) => {
                                println!("+\t{}", r);
                            }
                        }
                    }
                    println!("");
                }
            }
        }

        let mode = self.config.compare_mode.as_ref().map_or("", |m| m.to_str());
        let output_file = self
            .output_base_name()
            .with_extra_extension(self.revision.unwrap_or(""))
            .with_extra_extension(mode)
            .with_extra_extension(kind);

        let mut files = vec![output_file];
        if self.config.bless {
            files.push(expected_output_path(
                self.testpaths,
                self.revision,
                &self.config.compare_mode,
                kind,
            ));
        }

        for output_file in &files {
            if actual.is_empty() {
                self.delete_file(output_file);
            } else if let Err(err) = fs::write(&output_file, &actual) {
                self.fatal(&format!(
                    "failed to write {} to `{}`: {}",
                    kind,
                    output_file.display(),
                    err,
                ));
            }
        }

        println!("\nThe actual {0} differed from the expected {0}.", kind);
        for output_file in files {
            println!("Actual {} saved to {}", kind, output_file.display());
        }
        if self.config.bless {
            0
        } else {
            1
        }
    }

    fn prune_duplicate_output(&self, mode: CompareMode, kind: &str, canon_content: &str) {
        let examined_path = expected_output_path(
            &self.testpaths,
            self.revision,
            &Some(mode),
            kind,
        );

        let examined_content = self
            .load_expected_output_from_path(&examined_path)
            .unwrap_or_else(|_| String::new());

        if examined_path.exists() && canon_content == &examined_content {
            self.delete_file(&examined_path);
        }
    }

    fn prune_duplicate_outputs(&self, modes: &[CompareMode]) {
        if self.config.bless {
            for kind in UI_EXTENSIONS {
                let canon_comparison_path = expected_output_path(
                    &self.testpaths,
                    self.revision,
                    &None,
                    kind,
                );

                if let Ok(canon) = self.load_expected_output_from_path(&canon_comparison_path) {
                    for mode in modes {
                        self.prune_duplicate_output(mode.clone(), kind, &canon);
                    }
                }
            }
        }
    }

    fn create_stamp(&self) {
        let stamp = crate::stamp(&self.config, self.testpaths, self.revision);
        fs::write(&stamp, compute_stamp_hash(&self.config)).unwrap();
    }
}

struct ProcArgs {
    prog: String,
    args: Vec<String>,
}

pub struct ProcRes {
    status: ExitStatus,
    stdout: String,
    stderr: String,
    cmdline: String,
}

impl ProcRes {
    pub fn fatal(&self, err: Option<&str>) -> ! {
        if let Some(e) = err {
            println!("\nerror: {}", e);
        }
        print!(
            "\
             status: {}\n\
             command: {}\n\
             stdout:\n\
             ------------------------------------------\n\
             {}\n\
             ------------------------------------------\n\
             stderr:\n\
             ------------------------------------------\n\
             {}\n\
             ------------------------------------------\n\
             \n",
            self.status, self.cmdline, self.stdout, self.stderr
        );
        panic!();
    }
}

enum TargetLocation {
    ThisFile(PathBuf),
    ThisDirectory(PathBuf),
}

#[derive(Clone, PartialEq, Eq)]
enum ExpectedLine<T: AsRef<str>> {
    Elision,
    Text(T),
}

impl<T> fmt::Debug for ExpectedLine<T>
where
    T: AsRef<str> + fmt::Debug,
{
    fn fmt(&self, formatter: &mut fmt::Formatter<'_>) -> fmt::Result {
        if let &ExpectedLine::Text(ref t) = self {
            write!(formatter, "{:?}", t)
        } else {
            write!(formatter, "\"...\" (Elision)")
        }
    }
}

fn normalize_mir_line(line: &str) -> String {
    nocomment_mir_line(line).replace(char::is_whitespace, "")
}

fn nocomment_mir_line(line: &str) -> &str {
    if let Some(idx) = line.find("//") {
        let (l, _) = line.split_at(idx);
        l.trim_end()
    } else {
        line
    }
}

fn read2_abbreviated(mut child: Child) -> io::Result<Output> {
    use crate::read2::read2;
    use std::mem::replace;

    const HEAD_LEN: usize = 160 * 1024;
    const TAIL_LEN: usize = 256 * 1024;

    enum ProcOutput {
        Full(Vec<u8>),
        Abbreviated {
            head: Vec<u8>,
            skipped: usize,
            tail: Box<[u8]>,
        },
    }

    impl ProcOutput {
        fn extend(&mut self, data: &[u8]) {
            let new_self = match *self {
                ProcOutput::Full(ref mut bytes) => {
                    bytes.extend_from_slice(data);
                    let new_len = bytes.len();
                    if new_len <= HEAD_LEN + TAIL_LEN {
                        return;
                    }
                    let tail = bytes.split_off(new_len - TAIL_LEN).into_boxed_slice();
                    let head = replace(bytes, Vec::new());
                    let skipped = new_len - HEAD_LEN - TAIL_LEN;
                    ProcOutput::Abbreviated {
                        head,
                        skipped,
                        tail,
                    }
                }
                ProcOutput::Abbreviated {
                    ref mut skipped,
                    ref mut tail,
                    ..
                } => {
                    *skipped += data.len();
                    if data.len() <= TAIL_LEN {
                        tail[..data.len()].copy_from_slice(data);
                        tail.rotate_left(data.len());
                    } else {
                        tail.copy_from_slice(&data[(data.len() - TAIL_LEN)..]);
                    }
                    return;
                }
            };
            *self = new_self;
        }

        fn into_bytes(self) -> Vec<u8> {
            match self {
                ProcOutput::Full(bytes) => bytes,
                ProcOutput::Abbreviated {
                    mut head,
                    skipped,
                    tail,
                } => {
                    write!(&mut head, "\n\n<<<<<< SKIPPED {} BYTES >>>>>>\n\n", skipped).unwrap();
                    head.extend_from_slice(&tail);
                    head
                }
            }
        }
    }

    let mut stdout = ProcOutput::Full(Vec::new());
    let mut stderr = ProcOutput::Full(Vec::new());

    drop(child.stdin.take());
    read2(
        child.stdout.take().unwrap(),
        child.stderr.take().unwrap(),
        &mut |is_stdout, data, _| {
            if is_stdout { &mut stdout } else { &mut stderr }.extend(data);
            data.clear();
        },
    )?;
    let status = child.wait()?;

    Ok(Output {
        status,
        stdout: stdout.into_bytes(),
        stderr: stderr.into_bytes(),
    })
}<|MERGE_RESOLUTION|>--- conflicted
+++ resolved
@@ -4,11 +4,7 @@
 use crate::common::{Codegen, CodegenUnits, DebugInfoBoth, DebugInfoGdb, DebugInfoLldb, Rustdoc};
 use crate::common::{CompileFail, Pretty, RunFail, RunPass, RunPassValgrind};
 use crate::common::{Config, TestPaths};
-<<<<<<< HEAD
-use crate::common::{Incremental, MirOpt, RunMake, Ui, Assembly};
-=======
-use crate::common::{Incremental, MirOpt, RunMake, Ui, JsDocTest};
->>>>>>> 8bf1f1c8
+use crate::common::{Incremental, MirOpt, RunMake, Ui, JsDocTest, Assembly};
 use diff;
 use crate::errors::{self, Error, ErrorKind};
 use filetime::FileTime;
@@ -279,11 +275,8 @@
             RunMake => self.run_rmake_test(),
             RunPass | Ui => self.run_ui_test(),
             MirOpt => self.run_mir_opt_test(),
-<<<<<<< HEAD
             Assembly => self.run_assembly_test(),
-=======
             JsDocTest => self.run_js_doc_test(),
->>>>>>> 8bf1f1c8
         }
     }
 
@@ -1814,11 +1807,7 @@
                 rustc.arg(dir_opt);
             }
             RunFail | RunPassValgrind | Pretty | DebugInfoBoth | DebugInfoGdb | DebugInfoLldb
-<<<<<<< HEAD
-            | Codegen | Rustdoc | RunMake | CodegenUnits | Assembly => {
-=======
-            | Codegen | Rustdoc | RunMake | CodegenUnits | JsDocTest => {
->>>>>>> 8bf1f1c8
+            | Codegen | Rustdoc | RunMake | CodegenUnits | JsDocTest | Assembly => {
                 // do not use JSON output
             }
         }
