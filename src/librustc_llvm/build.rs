--- conflicted
+++ resolved
@@ -112,16 +112,11 @@
         cfg.flag(&flag);
     }
 
-<<<<<<< HEAD
     if env::var_os("LLVM_RUSTLLVM").is_some() {
         cfg.flag("-DLLVM_RUSTLLVM");
     }
 
-    cfg.file("../rustllvm/ExecutionEngineWrapper.cpp")
-       .file("../rustllvm/PassWrapper.cpp")
-=======
     cfg.file("../rustllvm/PassWrapper.cpp")
->>>>>>> b30eff7b
        .file("../rustllvm/RustWrapper.cpp")
        .file("../rustllvm/ArchiveWrapper.cpp")
        .cpp(true)
