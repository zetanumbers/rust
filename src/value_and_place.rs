//! Definition of [`CValue`] and [`CPlace`]

use crate::prelude::*;

use cranelift_codegen::entity::EntityRef;
use cranelift_codegen::ir::immediates::Offset32;

fn codegen_field<'tcx>(
    fx: &mut FunctionCx<'_, '_, 'tcx>,
    base: Pointer,
    extra: Option<Value>,
    layout: TyAndLayout<'tcx>,
    field: FieldIdx,
) -> (Pointer, TyAndLayout<'tcx>) {
    let field_offset = layout.fields.offset(field.index());
    let field_layout = layout.field(&*fx, field.index());

    let simple = |fx: &mut FunctionCx<'_, '_, '_>| {
        (base.offset_i64(fx, i64::try_from(field_offset.bytes()).unwrap()), field_layout)
    };

    if let Some(extra) = extra {
        if field_layout.is_sized() {
            return simple(fx);
        }
        match field_layout.ty.kind() {
            ty::Slice(..) | ty::Str | ty::Foreign(..) => simple(fx),
            ty::Adt(def, _) if def.repr().packed() => {
                assert_eq!(layout.align.abi.bytes(), 1);
                simple(fx)
            }
            _ => {
                // We have to align the offset for DST's
                let unaligned_offset = field_offset.bytes();
                let (_, unsized_align) =
                    crate::unsize::size_and_align_of_dst(fx, field_layout, extra);

                let one = fx.bcx.ins().iconst(fx.pointer_type, 1);
                let align_sub_1 = fx.bcx.ins().isub(unsized_align, one);
                let and_lhs = fx.bcx.ins().iadd_imm(align_sub_1, unaligned_offset as i64);
                let zero = fx.bcx.ins().iconst(fx.pointer_type, 0);
                let and_rhs = fx.bcx.ins().isub(zero, unsized_align);
                let offset = fx.bcx.ins().band(and_lhs, and_rhs);

                (base.offset_value(fx, offset), field_layout)
            }
        }
    } else {
        simple(fx)
    }
}

fn scalar_pair_calculate_b_offset(tcx: TyCtxt<'_>, a_scalar: Scalar, b_scalar: Scalar) -> Offset32 {
    let b_offset = a_scalar.size(&tcx).align_to(b_scalar.align(&tcx).abi);
    Offset32::new(b_offset.bytes().try_into().unwrap())
}

/// A read-only value
#[derive(Debug, Copy, Clone)]
pub(crate) struct CValue<'tcx>(CValueInner, TyAndLayout<'tcx>);

#[derive(Debug, Copy, Clone)]
enum CValueInner {
    ByRef(Pointer, Option<Value>),
    ByVal(Value),
    ByValPair(Value, Value),
}

impl<'tcx> CValue<'tcx> {
    pub(crate) fn by_ref(ptr: Pointer, layout: TyAndLayout<'tcx>) -> CValue<'tcx> {
        CValue(CValueInner::ByRef(ptr, None), layout)
    }

    pub(crate) fn by_ref_unsized(
        ptr: Pointer,
        meta: Value,
        layout: TyAndLayout<'tcx>,
    ) -> CValue<'tcx> {
        CValue(CValueInner::ByRef(ptr, Some(meta)), layout)
    }

    pub(crate) fn by_val(value: Value, layout: TyAndLayout<'tcx>) -> CValue<'tcx> {
        CValue(CValueInner::ByVal(value), layout)
    }

    pub(crate) fn by_val_pair(
        value: Value,
        extra: Value,
        layout: TyAndLayout<'tcx>,
    ) -> CValue<'tcx> {
        CValue(CValueInner::ByValPair(value, extra), layout)
    }

    pub(crate) fn layout(&self) -> TyAndLayout<'tcx> {
        self.1
    }

    // FIXME remove
    pub(crate) fn force_stack(self, fx: &mut FunctionCx<'_, '_, 'tcx>) -> (Pointer, Option<Value>) {
        let layout = self.1;
        match self.0 {
            CValueInner::ByRef(ptr, meta) => (ptr, meta),
            CValueInner::ByVal(_) | CValueInner::ByValPair(_, _) => {
                let cplace = CPlace::new_stack_slot(fx, layout);
                cplace.write_cvalue(fx, self);
                (cplace.to_ptr(), None)
            }
        }
    }

    // FIXME remove
    /// Forces the data value of a dyn* value to the stack and returns a pointer to it as well as the
    /// vtable pointer.
    pub(crate) fn dyn_star_force_data_on_stack(
        self,
        fx: &mut FunctionCx<'_, '_, 'tcx>,
    ) -> (Value, Value) {
        assert!(self.1.ty.is_dyn_star());

        match self.0 {
            CValueInner::ByRef(ptr, None) => {
                let (a_scalar, b_scalar) = match self.1.abi {
                    Abi::ScalarPair(a, b) => (a, b),
                    _ => unreachable!("dyn_star_force_data_on_stack({:?})", self),
                };
                let b_offset = scalar_pair_calculate_b_offset(fx.tcx, a_scalar, b_scalar);
                let clif_ty2 = scalar_to_clif_type(fx.tcx, b_scalar);
                let mut flags = MemFlags::new();
                flags.set_notrap();
                let vtable = ptr.offset(fx, b_offset).load(fx, clif_ty2, flags);
                (ptr.get_addr(fx), vtable)
            }
            CValueInner::ByValPair(data, vtable) => {
                let stack_slot = fx.bcx.create_sized_stack_slot(StackSlotData {
                    kind: StackSlotKind::ExplicitSlot,
                    // FIXME Don't force the size to a multiple of 16 bytes once Cranelift gets a way to
                    // specify stack slot alignment.
                    size: (u32::try_from(fx.target_config.pointer_type().bytes()).unwrap() + 15)
                        / 16
                        * 16,
                });
                let data_ptr = Pointer::stack_slot(stack_slot);
                let mut flags = MemFlags::new();
                flags.set_notrap();
                data_ptr.store(fx, data, flags);

                (data_ptr.get_addr(fx), vtable)
            }
            CValueInner::ByRef(_, Some(_)) | CValueInner::ByVal(_) => {
                unreachable!("dyn_star_force_data_on_stack({:?})", self)
            }
        }
    }

    pub(crate) fn try_to_ptr(self) -> Option<(Pointer, Option<Value>)> {
        match self.0 {
            CValueInner::ByRef(ptr, meta) => Some((ptr, meta)),
            CValueInner::ByVal(_) | CValueInner::ByValPair(_, _) => None,
        }
    }

    /// Load a value with layout.abi of scalar
    pub(crate) fn load_scalar(self, fx: &mut FunctionCx<'_, '_, 'tcx>) -> Value {
        let layout = self.1;
        match self.0 {
            CValueInner::ByRef(ptr, None) => {
                let clif_ty = match layout.abi {
                    Abi::Scalar(scalar) => scalar_to_clif_type(fx.tcx, scalar),
                    Abi::Vector { element, count } => scalar_to_clif_type(fx.tcx, element)
                        .by(u32::try_from(count).unwrap())
                        .unwrap(),
                    _ => unreachable!("{:?}", layout.ty),
                };
                let mut flags = MemFlags::new();
                flags.set_notrap();
                ptr.load(fx, clif_ty, flags)
            }
            CValueInner::ByVal(value) => value,
            CValueInner::ByRef(_, Some(_)) => bug!("load_scalar for unsized value not allowed"),
            CValueInner::ByValPair(_, _) => bug!("Please use load_scalar_pair for ByValPair"),
        }
    }

    /// Load a value pair with layout.abi of scalar pair
    pub(crate) fn load_scalar_pair(self, fx: &mut FunctionCx<'_, '_, 'tcx>) -> (Value, Value) {
        let layout = self.1;
        match self.0 {
            CValueInner::ByRef(ptr, None) => {
                let (a_scalar, b_scalar) = match layout.abi {
                    Abi::ScalarPair(a, b) => (a, b),
                    _ => unreachable!("load_scalar_pair({:?})", self),
                };
                let b_offset = scalar_pair_calculate_b_offset(fx.tcx, a_scalar, b_scalar);
                let clif_ty1 = scalar_to_clif_type(fx.tcx, a_scalar);
                let clif_ty2 = scalar_to_clif_type(fx.tcx, b_scalar);
                let mut flags = MemFlags::new();
                flags.set_notrap();
                let val1 = ptr.load(fx, clif_ty1, flags);
                let val2 = ptr.offset(fx, b_offset).load(fx, clif_ty2, flags);
                (val1, val2)
            }
            CValueInner::ByRef(_, Some(_)) => {
                bug!("load_scalar_pair for unsized value not allowed")
            }
            CValueInner::ByVal(_) => bug!("Please use load_scalar for ByVal"),
            CValueInner::ByValPair(val1, val2) => (val1, val2),
        }
    }

    pub(crate) fn value_field(
        self,
        fx: &mut FunctionCx<'_, '_, 'tcx>,
        field: FieldIdx,
    ) -> CValue<'tcx> {
        let layout = self.1;
        match self.0 {
            CValueInner::ByVal(_) => unreachable!(),
            CValueInner::ByValPair(val1, val2) => match layout.abi {
                Abi::ScalarPair(_, _) => {
                    let val = match field.as_u32() {
                        0 => val1,
                        1 => val2,
                        _ => bug!("field should be 0 or 1"),
                    };
                    let field_layout = layout.field(&*fx, usize::from(field));
                    CValue::by_val(val, field_layout)
                }
                _ => unreachable!("value_field for ByValPair with abi {:?}", layout.abi),
            },
            CValueInner::ByRef(ptr, None) => {
                let (field_ptr, field_layout) = codegen_field(fx, ptr, None, layout, field);
                CValue::by_ref(field_ptr, field_layout)
            }
            CValueInner::ByRef(_, Some(_)) => todo!(),
        }
    }

    /// Like [`CValue::value_field`] except handling ADTs containing a single array field in a way
    /// such that you can access individual lanes.
    pub(crate) fn value_lane(
        self,
        fx: &mut FunctionCx<'_, '_, 'tcx>,
        lane_idx: u64,
    ) -> CValue<'tcx> {
        let layout = self.1;
        assert!(layout.ty.is_simd());
        let (lane_count, lane_ty) = layout.ty.simd_size_and_type(fx.tcx);
        let lane_layout = fx.layout_of(lane_ty);
        assert!(lane_idx < lane_count);
        match self.0 {
            CValueInner::ByVal(_) | CValueInner::ByValPair(_, _) => unreachable!(),
            CValueInner::ByRef(ptr, None) => {
                let field_offset = lane_layout.size * lane_idx;
                let field_ptr = ptr.offset_i64(fx, i64::try_from(field_offset.bytes()).unwrap());
                CValue::by_ref(field_ptr, lane_layout)
            }
            CValueInner::ByRef(_, Some(_)) => unreachable!(),
        }
    }

    /// If `ty` is signed, `const_val` must already be sign extended.
    pub(crate) fn const_val(
        fx: &mut FunctionCx<'_, '_, 'tcx>,
        layout: TyAndLayout<'tcx>,
        const_val: ty::ScalarInt,
    ) -> CValue<'tcx> {
        assert_eq!(const_val.size(), layout.size, "{:#?}: {:?}", const_val, layout);
        use cranelift_codegen::ir::immediates::{Ieee32, Ieee64};

        let clif_ty = fx.clif_type(layout.ty).unwrap();

        if let ty::Bool = layout.ty.kind() {
            assert!(
                const_val == ty::ScalarInt::FALSE || const_val == ty::ScalarInt::TRUE,
                "Invalid bool 0x{:032X}",
                const_val
            );
        }

        let val = match layout.ty.kind() {
            ty::Uint(UintTy::U128) | ty::Int(IntTy::I128) => {
                let const_val = const_val.to_bits(layout.size).unwrap();
                let lsb = fx.bcx.ins().iconst(types::I64, const_val as u64 as i64);
                let msb = fx.bcx.ins().iconst(types::I64, (const_val >> 64) as u64 as i64);
                fx.bcx.ins().iconcat(lsb, msb)
            }
            ty::Bool | ty::Char | ty::Uint(_) | ty::Int(_) | ty::Ref(..) | ty::RawPtr(..) => {
                fx.bcx.ins().iconst(clif_ty, const_val.to_bits(layout.size).unwrap() as i64)
            }
            ty::Float(FloatTy::F32) => {
                fx.bcx.ins().f32const(Ieee32::with_bits(u32::try_from(const_val).unwrap()))
            }
            ty::Float(FloatTy::F64) => {
                fx.bcx.ins().f64const(Ieee64::with_bits(u64::try_from(const_val).unwrap()))
            }
            _ => panic!(
                "CValue::const_val for non bool/char/float/integer/pointer type {:?} is not allowed",
                layout.ty
            ),
        };

        CValue::by_val(val, layout)
    }

    pub(crate) fn cast_pointer_to(self, layout: TyAndLayout<'tcx>) -> Self {
        assert!(matches!(self.layout().ty.kind(), ty::Ref(..) | ty::RawPtr(..) | ty::FnPtr(..)));
        assert!(matches!(layout.ty.kind(), ty::Ref(..) | ty::RawPtr(..) | ty::FnPtr(..)));
        assert_eq!(self.layout().abi, layout.abi);
        CValue(self.0, layout)
    }
}

/// A place where you can write a value to or read a value from
#[derive(Debug, Copy, Clone)]
pub(crate) struct CPlace<'tcx> {
    inner: CPlaceInner,
    layout: TyAndLayout<'tcx>,
}

#[derive(Debug, Copy, Clone)]
enum CPlaceInner {
    Var(Local, Variable),
    VarPair(Local, Variable, Variable),
    Addr(Pointer, Option<Value>),
}

impl<'tcx> CPlace<'tcx> {
    pub(crate) fn layout(&self) -> TyAndLayout<'tcx> {
        self.layout
    }

    pub(crate) fn new_stack_slot(
        fx: &mut FunctionCx<'_, '_, 'tcx>,
        layout: TyAndLayout<'tcx>,
    ) -> CPlace<'tcx> {
        assert!(layout.is_sized());
        if layout.size.bytes() == 0 {
            return CPlace {
                inner: CPlaceInner::Addr(Pointer::dangling(layout.align.pref), None),
                layout,
            };
        }

        if layout.size.bytes() >= u64::from(u32::MAX - 16) {
            fx.tcx
                .sess
                .fatal(&format!("values of type {} are too big to store on the stack", layout.ty));
        }

        let stack_slot = fx.bcx.create_sized_stack_slot(StackSlotData {
            kind: StackSlotKind::ExplicitSlot,
            // FIXME Don't force the size to a multiple of 16 bytes once Cranelift gets a way to
            // specify stack slot alignment.
            size: (u32::try_from(layout.size.bytes()).unwrap() + 15) / 16 * 16,
        });
        CPlace { inner: CPlaceInner::Addr(Pointer::stack_slot(stack_slot), None), layout }
    }

    pub(crate) fn new_var(
        fx: &mut FunctionCx<'_, '_, 'tcx>,
        local: Local,
        layout: TyAndLayout<'tcx>,
    ) -> CPlace<'tcx> {
        let var = Variable::from_u32(fx.next_ssa_var);
        fx.next_ssa_var += 1;
        fx.bcx.declare_var(var, fx.clif_type(layout.ty).unwrap());
        CPlace { inner: CPlaceInner::Var(local, var), layout }
    }

    pub(crate) fn new_var_pair(
        fx: &mut FunctionCx<'_, '_, 'tcx>,
        local: Local,
        layout: TyAndLayout<'tcx>,
    ) -> CPlace<'tcx> {
        let var1 = Variable::from_u32(fx.next_ssa_var);
        fx.next_ssa_var += 1;
        let var2 = Variable::from_u32(fx.next_ssa_var);
        fx.next_ssa_var += 1;

        let (ty1, ty2) = fx.clif_pair_type(layout.ty).unwrap();
        fx.bcx.declare_var(var1, ty1);
        fx.bcx.declare_var(var2, ty2);
        CPlace { inner: CPlaceInner::VarPair(local, var1, var2), layout }
    }

    pub(crate) fn for_ptr(ptr: Pointer, layout: TyAndLayout<'tcx>) -> CPlace<'tcx> {
        CPlace { inner: CPlaceInner::Addr(ptr, None), layout }
    }

    pub(crate) fn for_ptr_with_extra(
        ptr: Pointer,
        extra: Value,
        layout: TyAndLayout<'tcx>,
    ) -> CPlace<'tcx> {
        CPlace { inner: CPlaceInner::Addr(ptr, Some(extra)), layout }
    }

    pub(crate) fn to_cvalue(self, fx: &mut FunctionCx<'_, '_, 'tcx>) -> CValue<'tcx> {
        let layout = self.layout();
        match self.inner {
            CPlaceInner::Var(_local, var) => {
                let val = fx.bcx.use_var(var);
                //fx.bcx.set_val_label(val, cranelift_codegen::ir::ValueLabel::new(var.index()));
                CValue::by_val(val, layout)
            }
            CPlaceInner::VarPair(_local, var1, var2) => {
                let val1 = fx.bcx.use_var(var1);
                //fx.bcx.set_val_label(val1, cranelift_codegen::ir::ValueLabel::new(var1.index()));
                let val2 = fx.bcx.use_var(var2);
                //fx.bcx.set_val_label(val2, cranelift_codegen::ir::ValueLabel::new(var2.index()));
                CValue::by_val_pair(val1, val2, layout)
            }
            CPlaceInner::Addr(ptr, extra) => {
                if let Some(extra) = extra {
                    CValue::by_ref_unsized(ptr, extra, layout)
                } else {
                    CValue::by_ref(ptr, layout)
                }
            }
        }
    }

    pub(crate) fn debug_comment(self) -> (&'static str, String) {
        match self.inner {
            CPlaceInner::Var(_local, var) => ("ssa", format!("var={}", var.index())),
            CPlaceInner::VarPair(_local, var1, var2) => {
                ("ssa", format!("var=({}, {})", var1.index(), var2.index()))
            }
            CPlaceInner::Addr(ptr, meta) => {
                let meta =
                    if let Some(meta) = meta { format!(",meta={}", meta) } else { String::new() };
                match ptr.debug_base_and_offset() {
                    (crate::pointer::PointerBase::Addr(addr), offset) => {
                        ("reuse", format!("storage={}{}{}", addr, offset, meta))
                    }
                    (crate::pointer::PointerBase::Stack(stack_slot), offset) => {
                        ("stack", format!("storage={}{}{}", stack_slot, offset, meta))
                    }
                    (crate::pointer::PointerBase::Dangling(align), offset) => {
                        ("zst", format!("align={},offset={}", align.bytes(), offset))
                    }
                }
            }
        }
    }

    #[track_caller]
    pub(crate) fn to_ptr(self) -> Pointer {
        match self.inner {
            CPlaceInner::Addr(ptr, None) => ptr,
            CPlaceInner::Addr(_, Some(_)) => bug!("Expected sized cplace, found {:?}", self),
            CPlaceInner::Var(_, _) | CPlaceInner::VarPair(_, _, _) => {
                bug!("Expected CPlace::Addr, found {:?}", self)
            }
        }
    }

    #[track_caller]
    pub(crate) fn to_ptr_unsized(self) -> (Pointer, Value) {
        match self.inner {
            CPlaceInner::Addr(ptr, Some(extra)) => (ptr, extra),
            CPlaceInner::Addr(_, None) | CPlaceInner::Var(_, _) | CPlaceInner::VarPair(_, _, _) => {
                bug!("Expected unsized cplace, found {:?}", self)
            }
        }
    }

    pub(crate) fn try_to_ptr(self) -> Option<Pointer> {
        match self.inner {
            CPlaceInner::Var(_, _) | CPlaceInner::VarPair(_, _, _) => None,
            CPlaceInner::Addr(ptr, None) => Some(ptr),
            CPlaceInner::Addr(_, Some(_)) => bug!("Expected sized cplace, found {:?}", self),
        }
    }

    pub(crate) fn write_cvalue(self, fx: &mut FunctionCx<'_, '_, 'tcx>, from: CValue<'tcx>) {
        assert_assignable(fx, from.layout().ty, self.layout().ty, 16);

        self.write_cvalue_maybe_transmute(fx, from, "write_cvalue");
    }

    pub(crate) fn write_cvalue_transmute(
        self,
        fx: &mut FunctionCx<'_, '_, 'tcx>,
        from: CValue<'tcx>,
    ) {
        self.write_cvalue_maybe_transmute(fx, from, "write_cvalue_transmute");
    }

    fn write_cvalue_maybe_transmute(
        self,
        fx: &mut FunctionCx<'_, '_, 'tcx>,
        from: CValue<'tcx>,
        method: &'static str,
    ) {
        fn transmute_scalar<'tcx>(
            fx: &mut FunctionCx<'_, '_, 'tcx>,
            var: Variable,
            data: Value,
            dst_ty: Type,
        ) {
            let src_ty = fx.bcx.func.dfg.value_type(data);
            assert_eq!(
                src_ty.bytes(),
                dst_ty.bytes(),
                "write_cvalue_transmute: {:?} -> {:?}",
                src_ty,
                dst_ty,
            );
            let data = match (src_ty, dst_ty) {
                (_, _) if src_ty == dst_ty => data,

                // This is a `write_cvalue_transmute`.
                (types::I32, types::F32)
                | (types::F32, types::I32)
                | (types::I64, types::F64)
                | (types::F64, types::I64) => codegen_bitcast(fx, dst_ty, data),
                _ if src_ty.is_vector() && dst_ty.is_vector() => codegen_bitcast(fx, dst_ty, data),
                _ if src_ty.is_vector() || dst_ty.is_vector() => {
                    // FIXME(bytecodealliance/wasmtime#6104) do something more efficient for transmutes between vectors and integers.
                    let stack_slot = fx.bcx.create_sized_stack_slot(StackSlotData {
                        kind: StackSlotKind::ExplicitSlot,
                        // FIXME Don't force the size to a multiple of 16 bytes once Cranelift gets a way to
                        // specify stack slot alignment.
                        size: (src_ty.bytes() + 15) / 16 * 16,
                    });
                    let ptr = Pointer::stack_slot(stack_slot);
                    ptr.store(fx, data, MemFlags::trusted());
                    ptr.load(fx, dst_ty, MemFlags::trusted())
                }

                // `CValue`s should never contain SSA-only types, so if you ended
                // up here having seen an error like `B1 -> I8`, then before
                // calling `write_cvalue` you need to add a `bint` instruction.
                _ => unreachable!("write_cvalue_transmute: {:?} -> {:?}", src_ty, dst_ty),
            };
            //fx.bcx.set_val_label(data, cranelift_codegen::ir::ValueLabel::new(var.index()));
            fx.bcx.def_var(var, data);
        }

        assert_eq!(self.layout().size, from.layout().size);

        if fx.clif_comments.enabled() {
            use cranelift_codegen::cursor::{Cursor, CursorPosition};
            let cur_block = match fx.bcx.cursor().position() {
                CursorPosition::After(block) => block,
                _ => unreachable!(),
            };
            fx.add_comment(
                fx.bcx.func.layout.last_inst(cur_block).unwrap(),
                format!(
                    "{}: {:?}: {:?} <- {:?}: {:?}",
                    method,
                    self.inner,
                    self.layout().ty,
                    from.0,
                    from.layout().ty
                ),
            );
        }

        let dst_layout = self.layout();
        match self.inner {
            CPlaceInner::Var(_local, var) => {
                let data = CValue(from.0, dst_layout).load_scalar(fx);
                let dst_ty = fx.clif_type(self.layout().ty).unwrap();
                transmute_scalar(fx, var, data, dst_ty);
            }
            CPlaceInner::VarPair(_local, var1, var2) => {
                let (data1, data2) = if from.layout().ty == dst_layout.ty {
                    CValue(from.0, dst_layout).load_scalar_pair(fx)
                } else {
                    let (ptr, meta) = from.force_stack(fx);
                    assert!(meta.is_none());
                    CValue(CValueInner::ByRef(ptr, None), dst_layout).load_scalar_pair(fx)
                };
                let (dst_ty1, dst_ty2) = fx.clif_pair_type(self.layout().ty).unwrap();
                transmute_scalar(fx, var1, data1, dst_ty1);
                transmute_scalar(fx, var2, data2, dst_ty2);
            }
            CPlaceInner::Addr(_, Some(_)) => bug!("Can't write value to unsized place {:?}", self),
            CPlaceInner::Addr(to_ptr, None) => {
                if dst_layout.size == Size::ZERO || dst_layout.abi == Abi::Uninhabited {
                    return;
                }

                let mut flags = MemFlags::new();
                flags.set_notrap();
                match from.layout().abi {
                    Abi::Scalar(_) => {
                        let val = from.load_scalar(fx);
                        to_ptr.store(fx, val, flags);
                        return;
                    }
                    Abi::ScalarPair(a_scalar, b_scalar) => {
                        let (value, extra) = from.load_scalar_pair(fx);
                        let b_offset = scalar_pair_calculate_b_offset(fx.tcx, a_scalar, b_scalar);
                        to_ptr.store(fx, value, flags);
                        to_ptr.offset(fx, b_offset).store(fx, extra, flags);
                        return;
                    }
                    _ => {}
                }

                match from.0 {
                    CValueInner::ByVal(val) => {
                        to_ptr.store(fx, val, flags);
                    }
                    CValueInner::ByValPair(_, _) => {
                        bug!("Non ScalarPair abi {:?} for ByValPair CValue", dst_layout.abi);
                    }
                    CValueInner::ByRef(from_ptr, None) => {
                        let from_addr = from_ptr.get_addr(fx);
                        let to_addr = to_ptr.get_addr(fx);
                        let src_layout = from.1;
                        let size = dst_layout.size.bytes();
                        let src_align = src_layout.align.abi.bytes() as u8;
                        let dst_align = dst_layout.align.abi.bytes() as u8;
                        fx.bcx.emit_small_memory_copy(
                            fx.target_config,
                            to_addr,
                            from_addr,
                            size,
                            dst_align,
                            src_align,
                            true,
                            flags,
                        );
                    }
                    CValueInner::ByRef(_, Some(_)) => todo!(),
                }
            }
        }
    }

    pub(crate) fn place_opaque_cast(
        self,
        fx: &mut FunctionCx<'_, '_, 'tcx>,
        ty: Ty<'tcx>,
    ) -> CPlace<'tcx> {
        CPlace { inner: self.inner, layout: fx.layout_of(ty) }
    }

    pub(crate) fn place_field(
        self,
        fx: &mut FunctionCx<'_, '_, 'tcx>,
        field: FieldIdx,
    ) -> CPlace<'tcx> {
        let layout = self.layout();

        match self.inner {
<<<<<<< HEAD
=======
            CPlaceInner::Var(local, var) => match layout.ty.kind() {
                ty::Array(_, _) => {
                    // Can only happen for vector types
                    return CPlace {
                        inner: CPlaceInner::VarLane(local, var, field.as_u32().try_into().unwrap()),
                        layout: layout.field(fx, field.as_u32().try_into().unwrap()),
                    };
                }
                ty::Adt(adt_def, substs) if layout.ty.is_simd() => {
                    let f0 = &adt_def.non_enum_variant().fields[FieldIdx::from_u32(0)];
                    let f0_ty = f0.ty(fx.tcx, substs);

                    match f0_ty.kind() {
                        ty::Array(_, _) => {
                            assert_eq!(field.as_u32(), 0);
                            return CPlace {
                                inner: CPlaceInner::Var(local, var),
                                layout: layout.field(fx, field.as_u32().try_into().unwrap()),
                            };
                        }
                        _ => {
                            return CPlace {
                                inner: CPlaceInner::VarLane(
                                    local,
                                    var,
                                    field.as_u32().try_into().unwrap(),
                                ),
                                layout: layout.field(fx, field.as_u32().try_into().unwrap()),
                            };
                        }
                    }
                }
                _ => {}
            },
>>>>>>> 446650cb
            CPlaceInner::VarPair(local, var1, var2) => {
                let layout = layout.field(&*fx, field.index());

                match field.as_u32() {
                    0 => return CPlace { inner: CPlaceInner::Var(local, var1), layout },
                    1 => return CPlace { inner: CPlaceInner::Var(local, var2), layout },
                    _ => unreachable!("field should be 0 or 1"),
                }
            }
            _ => {}
        }

        let (base, extra) = match self.inner {
            CPlaceInner::Addr(ptr, extra) => (ptr, extra),
            CPlaceInner::Var(_, _) | CPlaceInner::VarPair(_, _, _) => {
                bug!("Expected CPlace::Addr, found {:?}", self)
            }
        };

        let (field_ptr, field_layout) = codegen_field(fx, base, extra, layout, field);
        if field_layout.is_unsized() {
            if let ty::Foreign(_) = field_layout.ty.kind() {
                assert!(extra.is_none());
                CPlace::for_ptr(field_ptr, field_layout)
            } else {
                CPlace::for_ptr_with_extra(field_ptr, extra.unwrap(), field_layout)
            }
        } else {
            CPlace::for_ptr(field_ptr, field_layout)
        }
    }

    /// Like [`CPlace::place_field`] except handling ADTs containing a single array field in a way
    /// such that you can access individual lanes.
    pub(crate) fn place_lane(
        self,
        fx: &mut FunctionCx<'_, '_, 'tcx>,
        lane_idx: u64,
    ) -> CPlace<'tcx> {
        let layout = self.layout();
        assert!(layout.ty.is_simd());
        let (lane_count, lane_ty) = layout.ty.simd_size_and_type(fx.tcx);
        let lane_layout = fx.layout_of(lane_ty);
        assert!(lane_idx < lane_count);

        match self.inner {
            CPlaceInner::Var(_, _) => unreachable!(),
            CPlaceInner::VarPair(_, _, _) => unreachable!(),
            CPlaceInner::Addr(ptr, None) => {
                let field_offset = lane_layout.size * lane_idx;
                let field_ptr = ptr.offset_i64(fx, i64::try_from(field_offset.bytes()).unwrap());
                CPlace::for_ptr(field_ptr, lane_layout)
            }
            CPlaceInner::Addr(_, Some(_)) => unreachable!(),
        }
    }

    pub(crate) fn place_index(
        self,
        fx: &mut FunctionCx<'_, '_, 'tcx>,
        index: Value,
    ) -> CPlace<'tcx> {
        let (elem_layout, ptr) = match self.layout().ty.kind() {
            ty::Array(elem_ty, _) => {
                let elem_layout = fx.layout_of(*elem_ty);
                match self.inner {
                    CPlaceInner::Addr(addr, None) => (elem_layout, addr),
                    CPlaceInner::Var(_, _)
                    | CPlaceInner::Addr(_, Some(_))
                    | CPlaceInner::VarPair(_, _, _) => bug!("Can't index into {self:?}"),
                }
            }
            ty::Slice(elem_ty) => (fx.layout_of(*elem_ty), self.to_ptr_unsized().0),
            _ => bug!("place_index({:?})", self.layout().ty),
        };

        let offset = fx.bcx.ins().imul_imm(index, elem_layout.size.bytes() as i64);

        CPlace::for_ptr(ptr.offset_value(fx, offset), elem_layout)
    }

    pub(crate) fn place_deref(self, fx: &mut FunctionCx<'_, '_, 'tcx>) -> CPlace<'tcx> {
        let inner_layout = fx.layout_of(self.layout().ty.builtin_deref(true).unwrap().ty);
        if has_ptr_meta(fx.tcx, inner_layout.ty) {
            let (addr, extra) = self.to_cvalue(fx).load_scalar_pair(fx);
            CPlace::for_ptr_with_extra(Pointer::new(addr), extra, inner_layout)
        } else {
            CPlace::for_ptr(Pointer::new(self.to_cvalue(fx).load_scalar(fx)), inner_layout)
        }
    }

    pub(crate) fn place_ref(
        self,
        fx: &mut FunctionCx<'_, '_, 'tcx>,
        layout: TyAndLayout<'tcx>,
    ) -> CValue<'tcx> {
        if has_ptr_meta(fx.tcx, self.layout().ty) {
            let (ptr, extra) = self.to_ptr_unsized();
            CValue::by_val_pair(ptr.get_addr(fx), extra, layout)
        } else {
            CValue::by_val(self.to_ptr().get_addr(fx), layout)
        }
    }

    pub(crate) fn downcast_variant(
        self,
        fx: &FunctionCx<'_, '_, 'tcx>,
        variant: VariantIdx,
    ) -> Self {
        assert!(self.layout().is_sized());
        let layout = self.layout().for_variant(fx, variant);
        CPlace { inner: self.inner, layout }
    }
}

#[track_caller]
pub(crate) fn assert_assignable<'tcx>(
    fx: &FunctionCx<'_, '_, 'tcx>,
    from_ty: Ty<'tcx>,
    to_ty: Ty<'tcx>,
    limit: usize,
) {
    if limit == 0 {
        // assert_assignable exists solely to catch bugs in cg_clif. it isn't necessary for
        // soundness. don't attempt to check deep types to avoid exponential behavior in certain
        // cases.
        return;
    }
    match (from_ty.kind(), to_ty.kind()) {
        (ty::Ref(_, a, _), ty::Ref(_, b, _))
        | (
            ty::RawPtr(TypeAndMut { ty: a, mutbl: _ }),
            ty::RawPtr(TypeAndMut { ty: b, mutbl: _ }),
        ) => {
            assert_assignable(fx, *a, *b, limit - 1);
        }
        (ty::Ref(_, a, _), ty::RawPtr(TypeAndMut { ty: b, mutbl: _ }))
        | (ty::RawPtr(TypeAndMut { ty: a, mutbl: _ }), ty::Ref(_, b, _)) => {
            assert_assignable(fx, *a, *b, limit - 1);
        }
        (ty::FnPtr(_), ty::FnPtr(_)) => {
            let from_sig = fx.tcx.normalize_erasing_late_bound_regions(
                ParamEnv::reveal_all(),
                from_ty.fn_sig(fx.tcx),
            );
            let to_sig = fx
                .tcx
                .normalize_erasing_late_bound_regions(ParamEnv::reveal_all(), to_ty.fn_sig(fx.tcx));
            assert_eq!(
                from_sig, to_sig,
                "Can't write fn ptr with incompatible sig {:?} to place with sig {:?}\n\n{:#?}",
                from_sig, to_sig, fx,
            );
            // fn(&T) -> for<'l> fn(&'l T) is allowed
        }
        (&ty::Dynamic(from_traits, _, _from_kind), &ty::Dynamic(to_traits, _, _to_kind)) => {
            // FIXME(dyn-star): Do the right thing with DynKinds
            for (from, to) in from_traits.iter().zip(to_traits) {
                let from =
                    fx.tcx.normalize_erasing_late_bound_regions(ParamEnv::reveal_all(), from);
                let to = fx.tcx.normalize_erasing_late_bound_regions(ParamEnv::reveal_all(), to);
                assert_eq!(
                    from, to,
                    "Can't write trait object of incompatible traits {:?} to place with traits {:?}\n\n{:#?}",
                    from_traits, to_traits, fx,
                );
            }
            // dyn for<'r> Trait<'r> -> dyn Trait<'_> is allowed
        }
        (&ty::Tuple(types_a), &ty::Tuple(types_b)) => {
            let mut types_a = types_a.iter();
            let mut types_b = types_b.iter();
            loop {
                match (types_a.next(), types_b.next()) {
                    (Some(a), Some(b)) => assert_assignable(fx, a, b, limit - 1),
                    (None, None) => return,
                    (Some(_), None) | (None, Some(_)) => panic!("{:#?}/{:#?}", from_ty, to_ty),
                }
            }
        }
        (&ty::Adt(adt_def_a, substs_a), &ty::Adt(adt_def_b, substs_b))
            if adt_def_a.did() == adt_def_b.did() =>
        {
            let mut types_a = substs_a.types();
            let mut types_b = substs_b.types();
            loop {
                match (types_a.next(), types_b.next()) {
                    (Some(a), Some(b)) => assert_assignable(fx, a, b, limit - 1),
                    (None, None) => return,
                    (Some(_), None) | (None, Some(_)) => panic!("{:#?}/{:#?}", from_ty, to_ty),
                }
            }
        }
        (ty::Array(a, _), ty::Array(b, _)) => assert_assignable(fx, *a, *b, limit - 1),
        (&ty::Closure(def_id_a, substs_a), &ty::Closure(def_id_b, substs_b))
            if def_id_a == def_id_b =>
        {
            let mut types_a = substs_a.types();
            let mut types_b = substs_b.types();
            loop {
                match (types_a.next(), types_b.next()) {
                    (Some(a), Some(b)) => assert_assignable(fx, a, b, limit - 1),
                    (None, None) => return,
                    (Some(_), None) | (None, Some(_)) => panic!("{:#?}/{:#?}", from_ty, to_ty),
                }
            }
        }
        (ty::Param(_), _) | (_, ty::Param(_)) if fx.tcx.sess.opts.unstable_opts.polymorphize => {
            // No way to check if it is correct or not with polymorphization enabled
        }
        _ => {
            assert_eq!(
                from_ty,
                to_ty,
                "Can't write value with incompatible type {:?} to place with type {:?}\n\n{:#?}",
                from_ty.kind(),
                to_ty.kind(),
                fx,
            );
        }
    }
}<|MERGE_RESOLUTION|>--- conflicted
+++ resolved
@@ -649,43 +649,6 @@
         let layout = self.layout();
 
         match self.inner {
-<<<<<<< HEAD
-=======
-            CPlaceInner::Var(local, var) => match layout.ty.kind() {
-                ty::Array(_, _) => {
-                    // Can only happen for vector types
-                    return CPlace {
-                        inner: CPlaceInner::VarLane(local, var, field.as_u32().try_into().unwrap()),
-                        layout: layout.field(fx, field.as_u32().try_into().unwrap()),
-                    };
-                }
-                ty::Adt(adt_def, substs) if layout.ty.is_simd() => {
-                    let f0 = &adt_def.non_enum_variant().fields[FieldIdx::from_u32(0)];
-                    let f0_ty = f0.ty(fx.tcx, substs);
-
-                    match f0_ty.kind() {
-                        ty::Array(_, _) => {
-                            assert_eq!(field.as_u32(), 0);
-                            return CPlace {
-                                inner: CPlaceInner::Var(local, var),
-                                layout: layout.field(fx, field.as_u32().try_into().unwrap()),
-                            };
-                        }
-                        _ => {
-                            return CPlace {
-                                inner: CPlaceInner::VarLane(
-                                    local,
-                                    var,
-                                    field.as_u32().try_into().unwrap(),
-                                ),
-                                layout: layout.field(fx, field.as_u32().try_into().unwrap()),
-                            };
-                        }
-                    }
-                }
-                _ => {}
-            },
->>>>>>> 446650cb
             CPlaceInner::VarPair(local, var1, var2) => {
                 let layout = layout.field(&*fx, field.index());
 
