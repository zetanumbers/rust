use rustc::lint::*;
use syntax::ast;
use syntax::ast::*;
use syntax::ast_util::{is_comparison_binop, binop_to_string};
use syntax::codemap::Span;
use syntax::visit::{FnKind, Visitor, walk_ty};
use rustc::middle::ty;
use syntax::codemap::ExpnInfo;

use utils::{in_macro, match_type, snippet, span_lint, span_help_and_lint, in_external_macro};
use utils::{LL_PATH, VEC_PATH};

/// Handles all the linting of funky types
#[allow(missing_copy_implementations)]
pub struct TypePass;

declare_lint!(pub BOX_VEC, Warn,
              "usage of `Box<Vec<T>>`, vector elements are already on the heap");
declare_lint!(pub LINKEDLIST, Warn,
              "usage of LinkedList, usually a vector is faster, or a more specialized data \
               structure like a RingBuf");

impl LintPass for TypePass {
    fn get_lints(&self) -> LintArray {
        lint_array!(BOX_VEC, LINKEDLIST)
    }

    fn check_ty(&mut self, cx: &Context, ast_ty: &ast::Ty) {
        if let Some(ty) = cx.tcx.ast_ty_to_ty_cache.borrow().get(&ast_ty.id) {
            if let ty::TyBox(ref inner) = ty.sty {
                if match_type(cx, inner, &VEC_PATH) {
                    span_help_and_lint(
                        cx, BOX_VEC, ast_ty.span,
                        "you seem to be trying to use `Box<Vec<T>>`. Did you mean to use `Vec<T>`?",
                        "`Vec<T>` is already on the heap, `Box<Vec<T>>` makes an extra allocation");
                }
            }
            else if match_type(cx, ty, &LL_PATH) {
                span_help_and_lint(
                    cx, LINKEDLIST, ast_ty.span,
                    "I see you're using a LinkedList! Perhaps you meant some other data structure?",
                    "a RingBuf might work");
            }
        }
    }
}

#[allow(missing_copy_implementations)]
pub struct LetPass;

declare_lint!(pub LET_UNIT_VALUE, Warn,
              "creating a let binding to a value of unit type, which usually can't be used afterwards");


fn check_let_unit(cx: &Context, decl: &Decl, info: Option<&ExpnInfo>) {
    if in_macro(cx, info) { return; }
    if let DeclLocal(ref local) = decl.node {
        let bindtype = &cx.tcx.pat_ty(&*local.pat).sty;
        if *bindtype == ty::TyTuple(vec![]) {
            span_lint(cx, LET_UNIT_VALUE, decl.span, &format!(
                "this let-binding has unit value. Consider omitting `let {} =`",
                snippet(cx, local.pat.span, "..")));
        }
    }
}

impl LintPass for LetPass {
    fn get_lints(&self) -> LintArray {
        lint_array!(LET_UNIT_VALUE)
    }

    fn check_decl(&mut self, cx: &Context, decl: &Decl) {
        cx.sess().codemap().with_expn_info(
            decl.span.expn_id,
            |info| check_let_unit(cx, decl, info));
    }
}

declare_lint!(pub UNIT_CMP, Warn,
              "comparing unit values (which is always `true` or `false`, respectively)");

#[allow(missing_copy_implementations)]
pub struct UnitCmp;

impl LintPass for UnitCmp {
    fn get_lints(&self) -> LintArray {
        lint_array!(UNIT_CMP)
    }

    fn check_expr(&mut self, cx: &Context, expr: &Expr) {
        if let ExprBinary(ref cmp, ref left, _) = expr.node {
            let op = cmp.node;
            let sty = &cx.tcx.expr_ty(left).sty;
            if *sty == ty::TyTuple(vec![]) && is_comparison_binop(op) {
                let result = match op {
                    BiEq | BiLe | BiGe => "true",
                    _ => "false"
                };
                span_lint(cx, UNIT_CMP, expr.span, &format!(
                    "{}-comparison of unit values detected. This will always be {}",
                    binop_to_string(op), result));
            }
        }
    }
}

pub struct CastPass;

declare_lint!(pub CAST_PRECISION_LOSS, Allow,
              "casts that cause loss of precision, e.g `x as f32` where `x: u64`");
declare_lint!(pub CAST_SIGN_LOSS, Allow,
              "casts from signed types to unsigned types, e.g `x as u32` where `x: i32`");
declare_lint!(pub CAST_POSSIBLE_TRUNCATION, Allow,
              "casts that may cause truncation of the value, e.g `x as u8` where `x: u32`, or `x as i32` where `x: f32`");
declare_lint!(pub CAST_POSSIBLE_WRAP, Allow,
              "casts that may cause wrapping around the value, e.g `x as i32` where `x: u32` and `x > i32::MAX`");

/// Returns the size in bits of an integral type.
/// Will return 0 if the type is not an int or uint variant
fn int_ty_to_nbits(typ: &ty::TyS) -> usize {
<<<<<<< HEAD
    let n = match &typ.sty {
        &ty::TyInt(i) =>  4 << (i as usize),
        &ty::TyUint(u) => 4 << (u as usize),
=======
    let n = match typ.sty {
        ty::TyInt(i) =>  4 << (i as usize),
        ty::TyUint(u) => 4 << (u as usize),
>>>>>>> 5a5b1ba9
        _ => 0
    };
    // n == 4 is the usize/isize case
    if n == 4 { ::std::usize::BITS } else { n }
}

fn is_isize_or_usize(typ: &ty::TyS) -> bool {
    match &typ.sty {
        &ty::TyInt(ast::TyIs) | &ty::TyUint(ast::TyUs) => true,
        _ => false
    }
}

impl LintPass for CastPass {
    fn get_lints(&self) -> LintArray {
        lint_array!(CAST_PRECISION_LOSS,
                    CAST_SIGN_LOSS,
                    CAST_POSSIBLE_TRUNCATION,
                    CAST_POSSIBLE_WRAP)
    }

    fn check_expr(&mut self, cx: &Context, expr: &Expr) {
        if let ExprCast(ref ex, _) = expr.node {
            let (cast_from, cast_to) = (cx.tcx.expr_ty(&*ex), cx.tcx.expr_ty(expr));
            if cast_from.is_numeric() && cast_to.is_numeric() && !in_external_macro(cx, expr.span) {
                match (cast_from.is_integral(), cast_to.is_integral()) {
                    (true, false) => {
                        let from_nbits = int_ty_to_nbits(cast_from);
                        let to_nbits : usize = match cast_to.sty {
                            ty::TyFloat(ast::TyF32) => 32,
                            ty::TyFloat(ast::TyF64) => 64,
                            _ => 0
                        };
                        if from_nbits != 0 {
                            // When casting to f32, precision loss would occur regardless of the arch
                            if is_isize_or_usize(cast_from) {
                                if to_nbits == 64 {
                                    span_lint(cx, CAST_PRECISION_LOSS, expr.span,
                                              &format!("casting {0} to f64 causes a loss of precision on targets with 64-bit wide pointers \
                                        	  			({0} is 64 bits wide, but f64's mantissa is only 52 bits wide)",
                                                       cast_from));
                                }
                                else {
                                    span_lint(cx, CAST_PRECISION_LOSS, expr.span,
                                              &format!("casting {0} to f32 causes a loss of precision \
                                        	  			({0} is 32 or 64 bits wide, but f32's mantissa is only 23 bits wide)",
                                                       cast_from));
                                }
                            }
                            else if from_nbits >= to_nbits {
                                span_lint(cx, CAST_PRECISION_LOSS, expr.span,
<<<<<<< HEAD
                                          &format!("casting {0} to {1} causes a loss of precision \
                                          			({0} is {2} bits wide, but {1}'s mantissa is only {3} bits wide)",
=======
                                          &format!("converting from {0} to {1}, which causes a loss of precision \
                                                    ({0} is {2} bits wide, but {1}'s mantissa is only {3} bits wide)",
>>>>>>> 5a5b1ba9
                                                   cast_from, cast_to, from_nbits, if to_nbits == 64 {52} else {23} ));
                            }
                        }
                    },
                    (false, true) => {
                        // Nothing to add there as long as UB in involved when the cast overflows
                        span_lint(cx, CAST_POSSIBLE_TRUNCATION, expr.span,
                                  &format!("casting {} to {} may truncate the value", cast_from, cast_to));
                        if !cast_to.is_signed() {
                            span_lint(cx, CAST_SIGN_LOSS, expr.span,
                                      &format!("casting {} to {} may lose the sign of the value", cast_from, cast_to));
                        }
                    },
                    (true, true) => {
                        let from_nbits = int_ty_to_nbits(cast_from);
                        let to_nbits   = int_ty_to_nbits(cast_to);
                        if cast_from.is_signed() && !cast_to.is_signed() {
                            span_lint(cx, CAST_SIGN_LOSS, expr.span,
                                      &format!("casting {} to {} may lose the sign of the value", cast_from, cast_to));
                        }
                        match (is_isize_or_usize(cast_from), is_isize_or_usize(cast_to)) {
                            (true, true) | (false, false) =>
                                if to_nbits < from_nbits {
                                    span_lint(cx, CAST_POSSIBLE_TRUNCATION, expr.span,
                                              &format!("casting {} to {} may truncate the value", cast_from, cast_to));
                                }
                                else if !cast_from.is_signed() && cast_to.is_signed() && to_nbits == from_nbits {
                                    span_lint(cx, CAST_POSSIBLE_WRAP, expr.span,
                                              &format!("casting {} to {} may wrap around the value", cast_from, cast_to));
                                },
                            (true, false) =>
                                if to_nbits == 32 {
                                    span_lint(cx, CAST_POSSIBLE_TRUNCATION, expr.span,
                                              &format!("casting {} to {} may truncate the value on targets with 64-bit wide pointers",
                                                       cast_from, cast_to));
                                    if !cast_from.is_signed() && cast_to.is_signed() {
                                        span_lint(cx, CAST_POSSIBLE_WRAP, expr.span,
                                                  &format!("casting {} to {} may wrap around the value on targets with 32-bit wide pointers",
                                                           cast_from, cast_to));
                                    }
                                }
                                else if to_nbits < 32 {
                                    span_lint(cx, CAST_POSSIBLE_TRUNCATION, expr.span,
                                              &format!("casting {} to {} may truncate the value", cast_from, cast_to));
                                },
                            (false, true) =>
                                if from_nbits == 64 {
                                    span_lint(cx, CAST_POSSIBLE_TRUNCATION, expr.span,
                                              &format!("casting {} to {} may truncate the value on targets with 32-bit wide pointers",
                                                       cast_from, cast_to));
                                    if !cast_from.is_signed() && cast_to.is_signed() {
                                        span_lint(cx, CAST_POSSIBLE_WRAP, expr.span,
                                                  &format!("casting {} to {} may wrap around the value on targets with 64-bit wide pointers",
                                                           cast_from, cast_to));
                                    }
                                }
                                else {
                                    if !cast_from.is_signed() && cast_to.is_signed() {
                                        span_lint(cx, CAST_POSSIBLE_WRAP, expr.span,
                                                  &format!("casting {} to {} may wrap around the value on targets with 32-bit wide pointers",
                                                           cast_from, cast_to));
                                    }
                                }
                        }
                    }
                    (false, false) => {
                        if let (&ty::TyFloat(ast::TyF64),
                                &ty::TyFloat(ast::TyF32)) = (&cast_from.sty, &cast_to.sty) {
                            span_lint(cx, CAST_POSSIBLE_TRUNCATION, expr.span, "casting f64 to f32 may truncate the value");
                        }
                    }
                }
            }
        }
    }
}

declare_lint!(pub TYPE_COMPLEXITY, Warn,
              "usage of very complex types; recommends factoring out parts into `type` definitions");

#[allow(missing_copy_implementations)]
pub struct TypeComplexityPass;

impl LintPass for TypeComplexityPass {
    fn get_lints(&self) -> LintArray {
        lint_array!(TYPE_COMPLEXITY)
    }

    fn check_fn(&mut self, cx: &Context, _: FnKind, decl: &FnDecl, _: &Block, _: Span, _: NodeId) {
        check_fndecl(cx, decl);
    }

    fn check_struct_field(&mut self, cx: &Context, field: &StructField) {
        check_type(cx, &*field.node.ty);
    }

    fn check_variant(&mut self, cx: &Context, var: &Variant, _: &Generics) {
        // StructVariant is covered by check_struct_field
        if let TupleVariantKind(ref args) = var.node.kind {
            for arg in args {
                check_type(cx, &*arg.ty);
            }
        }
    }

    fn check_item(&mut self, cx: &Context, item: &Item) {
        match item.node {
            ItemStatic(ref ty, _, _) |
            ItemConst(ref ty, _) => check_type(cx, ty),
            // functions, enums, structs, impls and traits are covered
            _ => ()
        }
    }

    fn check_trait_item(&mut self, cx: &Context, item: &TraitItem) {
        match item.node {
            ConstTraitItem(ref ty, _) |
            TypeTraitItem(_, Some(ref ty)) => check_type(cx, ty),
            MethodTraitItem(MethodSig { ref decl, .. }, None) => check_fndecl(cx, decl),
            // methods with default impl are covered by check_fn
            _ => ()
        }
    }

    fn check_impl_item(&mut self, cx: &Context, item: &ImplItem) {
        match item.node {
            ConstImplItem(ref ty, _) |
            TypeImplItem(ref ty) => check_type(cx, ty),
            // methods are covered by check_fn
            _ => ()
        }
    }

    fn check_local(&mut self, cx: &Context, local: &Local) {
        if let Some(ref ty) = local.ty {
            check_type(cx, ty);
        }
    }
}

fn check_fndecl(cx: &Context, decl: &FnDecl) {
    for arg in &decl.inputs {
        check_type(cx, &*arg.ty);
    }
    if let Return(ref ty) = decl.output {
        check_type(cx, ty);
    }
}

fn check_type(cx: &Context, ty: &ast::Ty) {
    if in_external_macro(cx, ty.span) { return; }
    let score = {
        let mut visitor = TypeComplexityVisitor { score: 0, nest: 1 };
        visitor.visit_ty(ty);
        visitor.score
    };
    // println!("{:?} --> {}", ty, score);
    if score > 250 {
        span_lint(cx, TYPE_COMPLEXITY, ty.span, &format!(
            "very complex type used. Consider factoring parts into `type` definitions"));
    }
}

/// Walks a type and assigns a complexity score to it.
struct TypeComplexityVisitor {
    /// total complexity score of the type
    score: u32,
    /// current nesting level
    nest: u32,
}

impl<'v> Visitor<'v> for TypeComplexityVisitor {
    fn visit_ty(&mut self, ty: &'v ast::Ty) {
        let (add_score, sub_nest) = match ty.node {
            // _, &x and *x have only small overhead; don't mess with nesting level
            TyInfer |
            TyPtr(..) |
            TyRptr(..) => (1, 0),

            // the "normal" components of a type: named types, arrays/tuples
            TyPath(..) |
            TyVec(..) |
            TyTup(..) |
            TyFixedLengthVec(..) => (10 * self.nest, 1),

            // "Sum" of trait bounds
            TyObjectSum(..) => (20 * self.nest, 0),

            // function types and "for<...>" bring a lot of overhead
            TyBareFn(..) |
            TyPolyTraitRef(..) => (50 * self.nest, 1),

            _ => (0, 0)
        };
        self.score += add_score;
        self.nest += sub_nest;
        walk_ty(self, ty);
        self.nest -= sub_nest;
    }
}<|MERGE_RESOLUTION|>--- conflicted
+++ resolved
@@ -118,15 +118,9 @@
 /// Returns the size in bits of an integral type.
 /// Will return 0 if the type is not an int or uint variant
 fn int_ty_to_nbits(typ: &ty::TyS) -> usize {
-<<<<<<< HEAD
-    let n = match &typ.sty {
-        &ty::TyInt(i) =>  4 << (i as usize),
-        &ty::TyUint(u) => 4 << (u as usize),
-=======
     let n = match typ.sty {
         ty::TyInt(i) =>  4 << (i as usize),
         ty::TyUint(u) => 4 << (u as usize),
->>>>>>> 5a5b1ba9
         _ => 0
     };
     // n == 4 is the usize/isize case
@@ -134,8 +128,8 @@
 }
 
 fn is_isize_or_usize(typ: &ty::TyS) -> bool {
-    match &typ.sty {
-        &ty::TyInt(ast::TyIs) | &ty::TyUint(ast::TyUs) => true,
+    match typ.sty {
+        ty::TyInt(ast::TyIs) | ty::TyUint(ast::TyUs) => true,
         _ => false
     }
 }
@@ -178,19 +172,13 @@
                             }
                             else if from_nbits >= to_nbits {
                                 span_lint(cx, CAST_PRECISION_LOSS, expr.span,
-<<<<<<< HEAD
                                           &format!("casting {0} to {1} causes a loss of precision \
-                                          			({0} is {2} bits wide, but {1}'s mantissa is only {3} bits wide)",
-=======
-                                          &format!("converting from {0} to {1}, which causes a loss of precision \
-                                                    ({0} is {2} bits wide, but {1}'s mantissa is only {3} bits wide)",
->>>>>>> 5a5b1ba9
+                                          	    ({0} is {2} bits wide, but {1}'s mantissa is only {3} bits wide)",
                                                    cast_from, cast_to, from_nbits, if to_nbits == 64 {52} else {23} ));
                             }
                         }
                     },
                     (false, true) => {
-                        // Nothing to add there as long as UB in involved when the cast overflows
                         span_lint(cx, CAST_POSSIBLE_TRUNCATION, expr.span,
                                   &format!("casting {} to {} may truncate the value", cast_from, cast_to));
                         if !cast_to.is_signed() {
