--- conflicted
+++ resolved
@@ -285,24 +285,13 @@
 
         thread::scope(|s| {
             s.spawn(|| {
-<<<<<<< HEAD
-=======
                 // Sleep so that the other thread has a chance to encounter the
                 // timeout.
->>>>>>> b1b464d6
                 thread::sleep(Duration::from_secs(2));
                 maybe_unwrap(sent.set(true));
                 cond.notify_all();
             });
 
-<<<<<<< HEAD
-            let guard = maybe_unwrap(sent.lock());
-            // If there is internal overflow, this call will return almost
-            // immediately, before the other thread has reached the `notify_all`
-            let (guard, res) = maybe_unwrap(cond.wait_timeout(guard, Duration::from_secs(u64::MAX.div_ceil(1_000_000_000))));
-            assert!(!res.timed_out());
-            assert!(*guard);
-=======
             let mut guard = maybe_unwrap(sent.lock());
             // Loop until `sent` is set by the thread to guard against spurious
             // wakeups. If the `wait_timeout` happens just before the signal by
@@ -321,7 +310,6 @@
                 assert!(!res.timed_out());
                 guard = g;
             }
->>>>>>> b1b464d6
         })
     }
 );